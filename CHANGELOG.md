--- conflicted
+++ resolved
@@ -10,11 +10,8 @@
 
 - [Datasets] A Dataset `xml_tree` may be set with an ElementTree. [#235]
 
-<<<<<<< HEAD
+- [Resources] Updated SSOT to latest content as of 2017-11-14. [#237]
 - [Resources] Remove SSOT organisation test files that are not valid XML. [IATI/IATI-Schemas#376, #242]
-=======
-- [Resources] Updated SSOT to latest content as of 2017-11-14. [#237]
->>>>>>> a4f74f13
 
 - [Utility] Non-resource files may be loaded using utility functions. [#235]
 
