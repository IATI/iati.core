# Changelog

All notable changes to this project will be documented in this file.

The format is based on [Keep a Changelog](http://keepachangelog.com/en/1.0.0/) and this project adheres to [Semantic Versioning](http://semver.org/spec/v2.0.0.html).

## [Unreleased]

### Added

- [Constants] `STANDARD_VERSIONS_SUPPORTED` lists all versions of the Standard that are fully supported by pyIATI. [#223]

- [Datasets] A Dataset `xml_tree` may be set with an ElementTree. [#235]

- [Resources] Add ability to define resource files that are version-independent. [#223]

- [Utility] Non-resource files may be loaded using utility functions. [#235]

### Changed

- [General] Change default behavior of `version` argument as per proposal in #218. [#223]

- [Resources] Move `load_as_x` functions to `iati.utilities`. [#235]
- [Resources] Rename version-specific resource folders to reduce ambiguity. [#217]

### Deprecated

### Removed

- [Documentation] Stop tracking auto-generated docs templates. [#236]

### Fixed

- [Codelists] Fixed impossible XPath in Codelist Mapping File. [IATI/IATI-Codelists#119]

<<<<<<< HEAD
- [Constants] `STANDARD_VERSIONS` now lists all versions of the Standard, not just those that are fully supported by pyIATI. [#223]
=======
- [Defaults] Test and document `ValueError`s that can be raised by functions in `iati.default`. [#241]
>>>>>>> c6dca3d7

- [Validation] Prevent `XPathEvalError`s occurring when given a Codelist Mapping XPath that identifies something other than an attribute. [#229]
- [Validation] Datasets with an `xml:lang` attribute no longer raise a `KeyError` upon performing Codelist validation against a Schema populated with the Language Codelist. [#226]

### Security


## [0.2.0] - 2017-11-07

### Added

- [Codelists] Implement the `complete` attribute. [#45]
- [Codelists] Codes may have equality compared with strings - the `value` of a Code is compared. [#45]
- [Codelists] Add v2.02 Codelist mapping file. [#45]

- [Documentation] Clarify version support in README. [#216]

- [Exceptions] Add an `error_log` attribute to ValidationErrors. [#45]

- [Resources] Add method to load data files relating to pyIATI (rather than the IATI Standard, or tests). [#45]
- [Resources] Allow test files to be located within sub-folders by including slashes (`/`) in the name. [#45]
- [Resources] Detect encoding of files that are not UTF-8. [#45]

- [Validation] Change from `validate.py` to `validator.py` to improve readability of code using this module. [#86]
- [Validation] Add a YAML file containing error information. [#117]
- [Validation] Check whether a string is valid XML - truthy. [#45]
- [Validation] Check whether a string is valid XML - detailed error information. [#45]
- [Validation] Provide custom error messages when lxml returns errors for a string that is not XML. [#90]
- [Validation] Check whether a Dataset is valid against an IATI Schema - truthy. [#45]
- [Validation] Check whether a Dataset is valid against an IATI Schema - detailed error information. [#45]
- [Validation] Provide custom error messages when lxml returns errors for Datasets that do not contain valid IATI XML. [#92]
- [Validation] Check whether attributes in a Dataset have values from Codelists where required - truthy. [#45]
- [Validation] Check whether attributes in a Dataset have values from Codelists where required - detailed error information. [#45]
- [Validation] Check whether a Dataset conforms with Rules in a Ruleset - truthy. [#58]
- [Validation] Check whether a Dataset conforms with Rules in a Ruleset - basic information about which Rules fail. [#58]
- [Validation] Add a `ValidationErrorLog` containing `ValidationError`s to track validation errors. [#87]
- [Validation] Rudimentary differentiation of errors and warnings. [#45]

- [Tests] Add a range of test XML files. [#45]
- [Tests] Add some missing tests. [#45]
- [Tests] Add a somewhat normal-looking string to use for fuzzing. [#113]

### Changed

- [Codelists] The default name for a Code is now an empty string. [#45]
- [Codelists] The name of a Code is no longer included when computing the hash. [#45]

- [Datasets] pyIATI validation functionality used to determine whether a string is XML. This changes the types of Error that may be raised when updating the XML that a Dataset represents. [#95]

- [Tests] Re-organise test data to use folders to separate logical groups. [#58]
- [Tests] Functions for locating and loading test data moved from `iati.resources` and `iati.tests.utilities` to `iati.tests.resources`. [#215]
- [Tests] Re-organise test data to use folders to separate logical groups. [#58]

### Fixed

- [Codelists] The names of Codes are detected in CLv2 XML Codelists (when there are no `<narrative>` elements).

- [Documentation] Corrected some out-of-date documentation. [#45]

- [Rulesets] Update `date_order` XPaths in Standard Ruleset. [IATI/IATI-Rulesets#31]


## [0.1.1] - 2017-10-25

### Fixed

- [Deployment] Include resource data in package distribution [#195].

- [Docs] The README is up-to-date, and so better matches the code. [#198].

### Removed

- [Deployment] Remove attempt at excluding test files from deployed package [#202].


## [0.1.0] - 2017-10-19

### Added

- [Codelists] Blank Codelists may be created and given a name.
- [Codelists] Codelists may be created from a string conforming to the Codelist Schema.
- [Codelists] Codelists contain a set of Codes.
- [Codelists] Codelists may be output as a XSD simpleType restriction containing enumeration elements.
- [Codelists] Codelist equality is based on whether the names and contained Codes are the same.
- [Codelists] Codes may be created from an optional value and name.
- [Codelists] Codes may be output as a XSD enumeration to be contained within a simpleType restriction.
- [Codelists] Code equality is determined based on whether name and value are the same.

- [Constants] A number of constants are defined, though should be deemed private to the library.

- [Datasets] Datasets can represent each Activity and Organisation files (though not at the same time!).
- [Datasets] A Dataset may be created either from a string or a lxml ElementTree.
- [Datasets] The contents of a Dataset can be accessed as each a string and an ElementTree. These values remain in sync with each other.
- [Datasets] The version of the IATI Standard at which a Dataset is defined can be obtained through the `version` property.
- [Datasets] Subsections of a Dataset (indexed by line number) may be obtained in string format.

- [Defaults] The `defaults` module provides access to the contents of the SSOT.
- [Defaults] To obtain SSOT contents, the desired version of the Standard must be specified. Should a version not be specified, the latest version will be assumed.
- [Defaults] Specific Codelists from the SSOT may be accessed by name.
- [Defaults] All Codelists from the SSOT may be accessed at once. No differentiation is made between Embedded and Non-Embedded Codelists.
- [Defaults] The Standard Ruleset may be accessed.
- [Defaults] The Ruleset Schema may be accessed. *NOTE:* This is a JSON (dict) object, not an `iati.Schema`.
- [Defaults] The Activity Schema may be accessed.
- [Defaults] The Organisation Schema may be accessed.
- [Defaults] By default, the Activity and Organisation Schemas will be populated with all the Codelists and Rulesets at the desired version of the Standard.
- [Defaults] Unpopulated Activity and Organisation Schemas may be accessed by overriding a default argument.

- [Exceptions] There is very rudimentary exception handling.
- [Exceptions] Some exceptions are logged.
- [Exceptions] Some raised exceptions have descriptions to make it possible to consistently determine the cause.

- [Resources] Resources are static files that come with the library, split into 'The Standard' and 'Test Data'.
- [Resources] Resources are stored and accessed based on a particular Decimal Version.
- [Resources] Schemas, Codelists and Rulesets are available for V1.04-2.02.
- [Resources] Schemas are available for V1.03 and prior.
- [Resources] Non-embedded Codelists are deemed to have a single form valid for V1.04-2.02.
- [Resources] Schema test data from the SSOT is present for V1.01-2.02.
- [Resources] Custom test data has been created for V2.02.
- [Resources] Resources may be loaded from disk as bytes, a Dataset, a string or an ElementTree.

- [Rulesets] Blank Rulesets may be created by providing no arguments.
- [Rulesets] Rulesets may be created from a string conforming to the Ruleset Schema.
- [Rulesets] Rulesets contain a set of Rules.
- [Rulesets] A Dataset may have truthy conformance checked against a Ruleset.
- [Rulesets] Rules may be created from a `context` and a `case`.
- [Rulesets] Each of the Rules in the Ruleset Schema have been implemented for instantiation and truthy conformance. These are: atleast_one, date_order, dependent, no_more_than_one, regex_matches, regex_no_matches, startswith, sum, unique
- [Rulesets] A Rule base class exists to allow the creation of custom types of Rule.
- [Rulesets] The string representation of a Rule details what must occur for a Dataset to be conformant.
- [Rulesets] A Dataset may have truthy conformance checked against a Rule. NOTE: A Rule may skip or raise an error.

- [Schemas] Schemas may be created by providing a path to a file containing a valid XSD.
- [Schemas] Schemas contain a set of Codelists.
- [Schemas] Schemas contain a set of Rulesets.
- [Schemas] Should a XSD be defined across multiple files, the resulting Schema shall be flattened to allow programmatic access to all of its contents.
- [Schemas] Activity and Organisation Schemas have been implemented.

- [Utility] A new namespace may be added to a Schema.
- [Utility] There is a function to convert from ElementTree to XMLSchema.
- [Utility] There is a function to convert from a string to an ElementTree.
- [Utility] There is a function to work around RFC4627 by preventing duplicate keys in a JSON file.
- [Utility] There is very rudimentary logging functionality.
- [Utility] Various functionality to access Version Numbers is present.

- [Compatibility] Compatible with Python 2.7, 3.4, 3.5 and 3.6.

- [Tests] All code is comprehensively unit tested.
- [Tests] Datasets, Rulesets, and other components permitting user-defined input tested with range of valid and invalid data.
- [Tests] Variety of never-before-seen edge-cases tested for correct behavior.
- [Tests] Rudimentary custom fuzzing used to ensure expected errors are raised.

- [Tools] Documentation is generated with Sphinx, based on Google-style docstrings.
- [Tools] Documentation is presented using the Sphinx Read the Docs theme.
- [Tools] Linting performed with pylint, flake8 and pydocstyle.
- [Tools] Linters are configured to generally follow PEP8 and PEP257, with a few custom modifications such as line length.
- [Tools] Code complexity is assessed using radon.
- [Tools] Unit testing is performed with pytest.
- [Tools] Full testing is performed by Travis.
- [Tools] Python 2.7 compatibility is provided by both `future` and `six`. Where a custom workaround is used rather than one of these, `python2/3` is present in a comment.

- [XML] lxml utilised for XML functionality.
- [XML] Support XML 1.0.
- [XML] Support XMLSchema 1.0.
- [XML] Support XPath 1.0.<|MERGE_RESOLUTION|>--- conflicted
+++ resolved
@@ -33,11 +33,9 @@
 
 - [Codelists] Fixed impossible XPath in Codelist Mapping File. [IATI/IATI-Codelists#119]
 
-<<<<<<< HEAD
 - [Constants] `STANDARD_VERSIONS` now lists all versions of the Standard, not just those that are fully supported by pyIATI. [#223]
-=======
+
 - [Defaults] Test and document `ValueError`s that can be raised by functions in `iati.default`. [#241]
->>>>>>> c6dca3d7
 
 - [Validation] Prevent `XPathEvalError`s occurring when given a Codelist Mapping XPath that identifies something other than an attribute. [#229]
 - [Validation] Datasets with an `xml:lang` attribute no longer raise a `KeyError` upon performing Codelist validation against a Schema populated with the Language Codelist. [#226]
