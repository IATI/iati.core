--- conflicted
+++ resolved
@@ -12,11 +12,8 @@
 - [Constants] `STANDARD_VERSIONS_MINOR` lists all Minor versions of the IATI Standard. [#264]
 
 - [Tests] Separate testing of `bytes` and `str` type values for Python 3+. [#286]
-<<<<<<< HEAD
+- [Tests] Mark tests requiring updates when adding a new version. [#288]
 - [Tests] Add another build stage to check that docs build when merging to dev or master. [#292]
-=======
-- [Tests] Mark tests requiring updates when adding a new version. [#288]
->>>>>>> 2677c1fe
 
 ### Changed
 
