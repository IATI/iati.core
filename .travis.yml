language: python
cache:
    pip
python:
<<<<<<< HEAD
  - 3.4
=======
  - 2.7
>>>>>>> f183b9e8
  - 3.5
  - 3.6
install:
  - pip install -U pip wheel
  - pip install -r requirements-dev.txt
script:
  - make testp

stages:
  - test
  - strict lint
  - docs build

jobs:
    include:
        - stage: strict lint
          python: 3.5
          install:
            - pip install -U pip wheel
            - pip install -r requirements-dev.txt
          env: LINTER=pylint
          script: make pylint
          if: branch IN (master, dev)
        - stage: strict lint
          python: 3.5
          install: pip install flake8
          env: LINTER=flake8
          script: make flake8
          if: branch IN (master, dev)
        - stage: strict lint
          python: 3.5
          install: pip install pydocstyle
          env: LINTER=pydocstyle
          script: make pydocstyle
          if: branch IN (master, dev)
        - stage: docs build
          python: 3.5
          install:
            - pip install -U pip wheel
            - pip install -r requirements-dev.txt
          script: make docs
          if: branch IN (master, dev)<|MERGE_RESOLUTION|>--- conflicted
+++ resolved
@@ -2,11 +2,6 @@
 cache:
     pip
 python:
-<<<<<<< HEAD
-  - 3.4
-=======
-  - 2.7
->>>>>>> f183b9e8
   - 3.5
   - 3.6
 install:
