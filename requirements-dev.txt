--- conflicted
+++ resolved
@@ -8,24 +8,14 @@
 #
 
 # linters
-<<<<<<< HEAD
-flake8==3.2.1 # rq.filter: <4.0
-pydocstyle==2.0.0 # rq.filter: <3.0
-pylint==1.6.5 # rq.filter: <2.0
-=======
 flake8==3.4.1 # rq.filter: <4.0
 pydocstyle==2.0.0 # rq.filter: <3.0
 pylint==1.7.2 # rq.filter: <2.0
->>>>>>> 1eceb099
 
 # code complexity
 radon==2.0.2 # rq.filter: <3.0
 
 # testing tools
-<<<<<<< HEAD
-pytest==3.0.5 # rq.filter: <4.0
-pytest-cov==2.4.0 # rq.filter: <3.0
-=======
 pytest==3.2.0 # rq.filter: <4.0
 pytest-cov==2.5.1 # rq.filter: <3.0
 pytest-xdist==1.18.2 # rq.filter: <2.0
@@ -33,17 +23,11 @@
 # python2/python3 compatibility library
 future==0.16.0 # rq.filter: <1.0
 six==1.10.0 # rq.filter: <2.0
->>>>>>> 1eceb099
 
 #
 # distribution requirements
 #
 
 # documentation
-<<<<<<< HEAD
-Sphinx==1.5.2 # rq.filter: <2.0
-sphinx_rtd_theme==0.1.9 # rq.filter: <1.0
-=======
 Sphinx==1.6.3 # rq.filter: <2.0
-sphinx-rtd-theme==0.2.4 # rq.filter: <1.0
->>>>>>> 1eceb099
+sphinx-rtd-theme==0.2.4 # rq.filter: <1.0