"""A module to provide a copy of all the default data within the IATI SSOT.

This includes Codelists, Schemas and Rulesets at various versions of the Standard.

Todo:
    Handle multiple versions of the Standard rather than limiting to the latest.
    Implement more than Codelists.
"""
import json
import os
from collections import defaultdict
from copy import deepcopy
import iati.codelists
import iati.constants
import iati.resources


<<<<<<< HEAD
=======
def _specific_version_for(version):
    """Convert a version number into the most appropriate Decimal Version.

    * Decimal Versions will remain unchanged.
    * Integer Versions will return the latest Decimal Version within the Integer.

    Args:
        version (str): The version to obtain a specific version for.

    Raises:
        ValueError: When a specified version cannot be converted to a valid version of the IATI Standard.

    Returns:
        str: The Decimal Version of the Standard that the input version relates to.

    """
    if version in iati.constants.STANDARD_VERSIONS:
        return version
    elif version in [str(v) for v in iati.constants.STANDARD_VERSIONS_MAJOR]:
        decimals_for_integer = [v for v in iati.constants.STANDARD_VERSIONS if v.split('.')[0] == version]
        return max(decimals_for_integer)
    else:
        raise ValueError('Version {0} is not a valid version of the IATI Standard.'.format(version))


>>>>>>> 7f48909f
_CODELISTS = defaultdict(dict)
"""A cache of loaded Codelists.

This removes the need to repeatedly load a Codelist from disk each time it is accessed.

The dictionary is structured as:

{
    "version_number_a": {
        "codelist_name_1": iati.Codelist(codelist_1),
        "codelist_name_2": iati.Codelist(codelist_2)
        [...]
    },
    "version_number_b": {
        [...]
    },
    [...]
}

Warning:
    Modifying values directly obtained from this cache can potentially cause unexpected behavior. As such, it is highly recommended to perform a `deepcopy()` on any accessed Codelist before it is modified in any way.

"""


def codelist(name, version):
    """Return the default Codelist with the specified name for the specified version of the Standard.

    Args:
        name (str): The name of the Codelist to return.
<<<<<<< HEAD
        version (str / Decimal / iati.Version): The Integer or Decimal version of the Standard to return the Codelist for. If an Integer Version is specified, uses the most recent Decimal Version within the Integer Version.
=======
        version (str): The Integer or Decimal version of the Standard to return the Codelist for. If an Integer Version is specified, uses the most recent Decimal Version within the Integer Version.
>>>>>>> 7f48909f

    Raises:
        ValueError: When a specified name is not a Codelist at the specified version of the Standard.
        ValueError: When a specified version is not a valid version of the Standard.

    Returns:
        iati.Codelist: A Codelist with the specified name from the specified version of the Standard. It is populated with all the Codes on the Codelist.

    Warning:
        A name may not be sufficient to act as a UID.

        Further exploration needs to be undertaken in how to handle multiple versions of the Standard.

    Todo:
        Better distinguish the types of ValueError.

        Better distinguish TypeErrors from KeyErrors - sometimes the latter is raised when the former should have been.

    """
    try:
        codelist_found = _codelists(version, True)[name]
        return deepcopy(codelist_found)
    except (KeyError, TypeError):
        msg = "There is no default Codelist in version {0} of the Standard with the name {1}.".format(version, name)
        iati.utilities.log_warning(msg)
        raise ValueError(msg)


<<<<<<< HEAD
@iati.version.decimalise_integer
@iati.version.standardise_decimals
@iati.version.allow_fully_supported_version
=======
>>>>>>> 7f48909f
def _codelists(version, use_cache=False):
    """Locate the default Codelists for the specified version of the Standard.

    Args:
<<<<<<< HEAD
        version (str / Decimal / iati.Version): The Integer or Decimal version of the Standard to return the Codelists for. If an Integer Version is specified, uses the most recent Decimal Version within the Integer Version.
=======
        version (str): The Integer or Decimal version of the Standard to return the Codelists for. If an Integer Version is specified, uses the most recent Decimal Version within the Integer Version.
>>>>>>> 7f48909f
        use_cache (bool): Whether the cache should be used rather than loading the Codelists from disk again. If used, a `deepcopy()` should be performed on any returned Codelist before it is modified.

    Raises:
        ValueError: When a specified version is not a valid version of the IATI Standard.

    Returns:
        dict: A dictionary containing all the Codelists at the specified version of the Standard. All Non-Embedded Codelists are included. Keys are Codelist names. Values are iati.Codelist() instances.

    Warning:
        Setting `use_cache` to `True` is dangerous since it does not return a deep copy of the Codelists. This means that modification of a returned Codelist will modify the Codelist everywhere.
        A `deepcopy()` should be performed on any returned value before it is modified.

    Note:
        This is a private function so as to prevent the (dangerous) `use_cache` parameter being part of the public API.

    """
<<<<<<< HEAD
=======
    version = _specific_version_for(version)

>>>>>>> 7f48909f
    paths = iati.resources.get_codelist_paths(version)

    for path in paths:
        _, filename = os.path.split(path)
        name = filename[:-len(iati.resources.FILE_CODELIST_EXTENSION)]  # Get the name of the codelist, without the '.xml' file extension
        if (name not in _CODELISTS[version].keys()) or not use_cache:
            xml_str = iati.utilities.load_as_string(path)
            codelist_found = iati.Codelist(name, xml=xml_str)
            _CODELISTS[version][name] = codelist_found

    return _CODELISTS[version]


def codelists(version):
    """Return the default Codelists for the specified version of the Standard.

    Args:
<<<<<<< HEAD
        version (str / Decimal / iati.Version): The Integer or Decimal version of the Standard to return the Codelists for. If an Integer Version is specified, uses the most recent Decimal Version within the Integer Version.
=======
        version (str): The Integer or Decimal version of the Standard to return the Codelists for. If an Integer Version is specified, uses the most recent Decimal Version within the Integer Version.
>>>>>>> 7f48909f

    Raises:
        ValueError: When a specified version is not a valid version of the IATI Standard.

    Returns:
        dict: A dictionary containing all the Codelists at the specified version of the Standard. All Non-Embedded Codelists are included. Keys are Codelist names. Values are iati.Codelist() instances, populated with the relevant Codes.

    """
    return _codelists(version)


<<<<<<< HEAD
@iati.version.decimalise_integer
@iati.version.standardise_decimals
@iati.version.allow_fully_supported_version
=======
>>>>>>> 7f48909f
def codelist_mapping(version):
    """Define the mapping process which states where in a Dataset you should find values on a given Codelist.

    Args:
<<<<<<< HEAD
        version (str / Decimal / iati.Version): The Integer or Decimal version of the Standard to return the Codelist Mapping File for. If an Integer Version is specified, uses the most recent Decimal Version within the Integer Version.
=======
        version (str): The Integer or Decimal version of the Standard to return the Codelist Mapping File for. If an Integer Version is specified, uses the most recent Decimal Version within the Integer Version.
>>>>>>> 7f48909f

    Raises:
        ValueError: When a specified version is not a valid version of the IATI Standard.

    Returns:
        dict of dict: A dictionary containing mapping information. Keys in the first dictionary are Codelist names. Keys in the second dictionary are `xpath` and `condition`. The condition is `None` if there is no condition.

    Todo:
        Make use of the `version` parameter.

    """
    version = _specific_version_for(version)

    path = iati.resources.create_codelist_mapping_path(version)
    mapping_tree = iati.utilities.load_as_tree(path)
    mappings = defaultdict(list)

    for mapping in mapping_tree.getroot().xpath('//mapping'):
        codelist_name = mapping.find('codelist').attrib['ref']
        codelist_location = mapping.find('path').text

        try:
            condition = mapping.find('condition').text
        except AttributeError:  # there is no condition
            condition = None

        mappings[codelist_name].append({
            'xpath': codelist_location,
            'condition': condition
        })

    return mappings


<<<<<<< HEAD
@iati.version.decimalise_integer
@iati.version.standardise_decimals
@iati.version.allow_fully_supported_version
=======
>>>>>>> 7f48909f
def ruleset(version):
    """Return the Standard Ruleset for the specified version of the Standard.

    Args:
<<<<<<< HEAD
        version (str / Decimal / iati.Version): The Integer or Decimal version of the Standard to return the Standard Ruleset for. If an Integer Version is specified, uses the most recent Decimal Version within the Integer Version.
=======
        version (str): The Integer or Decimal version of the Standard to return the Standard Ruleset for. If an Integer Version is specified, uses the most recent Decimal Version within the Integer Version.
>>>>>>> 7f48909f

    Raises:
        ValueError: When a specified version is not a valid version of the IATI Standard.

    Returns:
        iati.Ruleset: The default Ruleset for the specified version of the Standard.

    """
    version = _specific_version_for(version)

    path = iati.resources.get_ruleset_paths(version)[0]
    ruleset_str = iati.utilities.load_as_string(path)

    return iati.Ruleset(ruleset_str)


def ruleset_schema():
    """Return the Ruleset schema for the specified version of the Standard.

    Raises:
        ValueError: When a specified version is not a valid version of the IATI Standard.

    Returns:
        dict: A dictionary representing the Ruleset schema for the specified version of the Standard.

    Todo:
        Determine whether a version should be provided. This is worth considering if the content of the IATI Ruleset Schema varies between versions.

    """
    path = iati.resources.create_ruleset_path(iati.resources.FILE_RULESET_SCHEMA_NAME)
    schema_str = iati.utilities.load_as_string(path)

    return json.loads(schema_str)


_SCHEMAS = defaultdict(lambda: defaultdict(dict))
"""A cache of loaded Schemas.

This removes the need to repeatedly load a Schema from disk each time it is accessed.

{
    "version_number_a": {
        "populated": {
            "iati-activities": iati.ActivitySchema
            "iati-organisations": iati.OrganisationSchema
        },
        "unpopulated": {
            "iati-activities": iati.ActivitySchema
            "iati-organisations": iati.OrganisationSchema
        },
    },
    "version_number_b": {
        [...]
    },
    [...]
}

Warning:
    Modifying values directly obtained from this cache can potentially cause unexpected behavior. As such, it is highly recommended to perform a `deepcopy()` on any accessed Schema before it is modified in any way.

"""


def _populate_schema(schema, version):
    """Populate a Schema with all its extras.

    The extras include Codelists and Rulesets.

    Args:
        schema (iati.Schema): The Schema to populate.
<<<<<<< HEAD
        version (iati.Version): The Decimal version of the Standard to populate the Schema from.
=======
        version (str): The Integer or Decimal version of the Standard to return the Schema for. If an Integer Version is specified, uses the most recent Decimal Version within the Integer Version.
>>>>>>> 7f48909f

    Returns:
        iati.Schema: The provided Schema, populated with additional information.

    Warning:
        Does not create a copy of the provided Schema, instead adding to it directly.

    """
<<<<<<< HEAD
=======
    version = _specific_version_for(version)

>>>>>>> 7f48909f
    codelists_to_add = codelists(version)
    for codelist_to_add in codelists_to_add.values():
        schema.codelists.add(codelist_to_add)

    schema.rulesets.add(ruleset(version))

    return schema


def _schema(path_func, schema_class, version, populate=True, use_cache=False):
    """Return the default Schema of the specified type for the specified version of the Standard.

    Args:
        path_func (func): A function to return the paths at which the relevant Schema can be found.
        schema_class (type): A class definition for the Schema of interest.
<<<<<<< HEAD
        version (iati.Version): The Decimal version of the Standard to return the Schema for.
=======
        version (str): The Integer or Decimal version of the Standard to return the Schema for. If an Integer Version is specified, uses the most recent Decimal Version within the Integer Version.
>>>>>>> 7f48909f
        populate (bool): Whether the Schema should be populated with auxilliary information such as Codelists and Rulesets.
        use_cache (bool): Whether the cache should be used rather than loading the Schema from disk again. If used, a `deepcopy()` should be performed on any returned Schema before it is modified.

    Raises:
        ValueError: When a specified version is not a valid version of the IATI Standard.

    Returns:
        iati.Schema: An instantiated IATI Schema for the specified version.

    """
    population_key = 'populated' if populate else 'unpopulated'

<<<<<<< HEAD
=======
    version = _specific_version_for(version)

>>>>>>> 7f48909f
    schema_paths = path_func(version)

    if (schema_class.ROOT_ELEMENT_NAME not in _SCHEMAS[version][population_key].keys()) or not use_cache:
        schema = schema_class(schema_paths[0])
        if populate:
            schema = _populate_schema(schema, version)
        _SCHEMAS[version][population_key][schema_class.ROOT_ELEMENT_NAME] = schema

    return _SCHEMAS[version][population_key][schema_class.ROOT_ELEMENT_NAME]


<<<<<<< HEAD
@iati.version.decimalise_integer
@iati.version.standardise_decimals
@iati.version.allow_known_version
=======
>>>>>>> 7f48909f
def activity_schema(version, populate=True):
    """Return the default Activity Schema for the specified version of the Standard.

    Args:
<<<<<<< HEAD
        version (str / Decimal / iati.Version): The Integer or Decimal version of the Standard to return the Activity Schema for. If an Integer Version is specified, uses the most recent Decimal Version within the Integer Version.
=======
        version (str): The Integer or Decimal version of the Standard to return the Activity Schema for. If an Integer Version is specified, uses the most recent Decimal Version within the Integer Version.
>>>>>>> 7f48909f
        populate (bool): Whether the Schema should be populated with auxilliary information such as Codelists and Rulesets.

    Raises:
        ValueError: When a specified version is not a valid version of the IATI Standard.

    Returns:
        iati.ActivitySchema: An instantiated IATI Schema for the specified version of the Standard.

    """
    return _schema(iati.resources.get_activity_schema_paths, iati.ActivitySchema, version, populate)


<<<<<<< HEAD
@iati.version.decimalise_integer
@iati.version.standardise_decimals
@iati.version.allow_known_version
=======
>>>>>>> 7f48909f
def organisation_schema(version, populate=True):
    """Return the default Organisation Schema for the specified version of the Standard.

    Args:
<<<<<<< HEAD
        version (str / Decimal / iati.Version): The Integer or Decimal version of the Standard to return the Organisation Schema for. If an Integer Version is specified, uses the most recent Decimal Version within the Integer Version.
=======
        version (str): The Integer or Decimal version of the Standard to return the Organisation Schema for. If an Integer Version is specified, uses the most recent Decimal Version within the Integer Version.
>>>>>>> 7f48909f
        populate (bool): Whether the Schema should be populated with auxilliary information such as Codelists and Rulesets.

    Raises:
        ValueError: When a specified version is not a valid version of the IATI Standard.

    Returns:
        iati.OrganisationSchema: An instantiated IATI Schema for the specified version of the Standard.

    """
    return _schema(iati.resources.get_organisation_schema_paths, iati.OrganisationSchema, version, populate)<|MERGE_RESOLUTION|>--- conflicted
+++ resolved
@@ -15,34 +15,6 @@
 import iati.resources
 
 
-<<<<<<< HEAD
-=======
-def _specific_version_for(version):
-    """Convert a version number into the most appropriate Decimal Version.
-
-    * Decimal Versions will remain unchanged.
-    * Integer Versions will return the latest Decimal Version within the Integer.
-
-    Args:
-        version (str): The version to obtain a specific version for.
-
-    Raises:
-        ValueError: When a specified version cannot be converted to a valid version of the IATI Standard.
-
-    Returns:
-        str: The Decimal Version of the Standard that the input version relates to.
-
-    """
-    if version in iati.constants.STANDARD_VERSIONS:
-        return version
-    elif version in [str(v) for v in iati.constants.STANDARD_VERSIONS_MAJOR]:
-        decimals_for_integer = [v for v in iati.constants.STANDARD_VERSIONS if v.split('.')[0] == version]
-        return max(decimals_for_integer)
-    else:
-        raise ValueError('Version {0} is not a valid version of the IATI Standard.'.format(version))
-
-
->>>>>>> 7f48909f
 _CODELISTS = defaultdict(dict)
 """A cache of loaded Codelists.
 
@@ -73,11 +45,7 @@
 
     Args:
         name (str): The name of the Codelist to return.
-<<<<<<< HEAD
         version (str / Decimal / iati.Version): The Integer or Decimal version of the Standard to return the Codelist for. If an Integer Version is specified, uses the most recent Decimal Version within the Integer Version.
-=======
-        version (str): The Integer or Decimal version of the Standard to return the Codelist for. If an Integer Version is specified, uses the most recent Decimal Version within the Integer Version.
->>>>>>> 7f48909f
 
     Raises:
         ValueError: When a specified name is not a Codelist at the specified version of the Standard.
@@ -106,21 +74,14 @@
         raise ValueError(msg)
 
 
-<<<<<<< HEAD
 @iati.version.decimalise_integer
 @iati.version.standardise_decimals
 @iati.version.allow_fully_supported_version
-=======
->>>>>>> 7f48909f
 def _codelists(version, use_cache=False):
     """Locate the default Codelists for the specified version of the Standard.
 
     Args:
-<<<<<<< HEAD
         version (str / Decimal / iati.Version): The Integer or Decimal version of the Standard to return the Codelists for. If an Integer Version is specified, uses the most recent Decimal Version within the Integer Version.
-=======
-        version (str): The Integer or Decimal version of the Standard to return the Codelists for. If an Integer Version is specified, uses the most recent Decimal Version within the Integer Version.
->>>>>>> 7f48909f
         use_cache (bool): Whether the cache should be used rather than loading the Codelists from disk again. If used, a `deepcopy()` should be performed on any returned Codelist before it is modified.
 
     Raises:
@@ -137,11 +98,8 @@
         This is a private function so as to prevent the (dangerous) `use_cache` parameter being part of the public API.
 
     """
-<<<<<<< HEAD
-=======
     version = _specific_version_for(version)
 
->>>>>>> 7f48909f
     paths = iati.resources.get_codelist_paths(version)
 
     for path in paths:
@@ -159,11 +117,7 @@
     """Return the default Codelists for the specified version of the Standard.
 
     Args:
-<<<<<<< HEAD
         version (str / Decimal / iati.Version): The Integer or Decimal version of the Standard to return the Codelists for. If an Integer Version is specified, uses the most recent Decimal Version within the Integer Version.
-=======
-        version (str): The Integer or Decimal version of the Standard to return the Codelists for. If an Integer Version is specified, uses the most recent Decimal Version within the Integer Version.
->>>>>>> 7f48909f
 
     Raises:
         ValueError: When a specified version is not a valid version of the IATI Standard.
@@ -175,21 +129,15 @@
     return _codelists(version)
 
 
-<<<<<<< HEAD
 @iati.version.decimalise_integer
 @iati.version.standardise_decimals
 @iati.version.allow_fully_supported_version
-=======
->>>>>>> 7f48909f
 def codelist_mapping(version):
     """Define the mapping process which states where in a Dataset you should find values on a given Codelist.
 
     Args:
-<<<<<<< HEAD
         version (str / Decimal / iati.Version): The Integer or Decimal version of the Standard to return the Codelist Mapping File for. If an Integer Version is specified, uses the most recent Decimal Version within the Integer Version.
-=======
         version (str): The Integer or Decimal version of the Standard to return the Codelist Mapping File for. If an Integer Version is specified, uses the most recent Decimal Version within the Integer Version.
->>>>>>> 7f48909f
 
     Raises:
         ValueError: When a specified version is not a valid version of the IATI Standard.
@@ -224,21 +172,14 @@
     return mappings
 
 
-<<<<<<< HEAD
 @iati.version.decimalise_integer
 @iati.version.standardise_decimals
 @iati.version.allow_fully_supported_version
-=======
->>>>>>> 7f48909f
 def ruleset(version):
     """Return the Standard Ruleset for the specified version of the Standard.
 
     Args:
-<<<<<<< HEAD
         version (str / Decimal / iati.Version): The Integer or Decimal version of the Standard to return the Standard Ruleset for. If an Integer Version is specified, uses the most recent Decimal Version within the Integer Version.
-=======
-        version (str): The Integer or Decimal version of the Standard to return the Standard Ruleset for. If an Integer Version is specified, uses the most recent Decimal Version within the Integer Version.
->>>>>>> 7f48909f
 
     Raises:
         ValueError: When a specified version is not a valid version of the IATI Standard.
@@ -309,11 +250,7 @@
 
     Args:
         schema (iati.Schema): The Schema to populate.
-<<<<<<< HEAD
         version (iati.Version): The Decimal version of the Standard to populate the Schema from.
-=======
-        version (str): The Integer or Decimal version of the Standard to return the Schema for. If an Integer Version is specified, uses the most recent Decimal Version within the Integer Version.
->>>>>>> 7f48909f
 
     Returns:
         iati.Schema: The provided Schema, populated with additional information.
@@ -322,11 +259,6 @@
         Does not create a copy of the provided Schema, instead adding to it directly.
 
     """
-<<<<<<< HEAD
-=======
-    version = _specific_version_for(version)
-
->>>>>>> 7f48909f
     codelists_to_add = codelists(version)
     for codelist_to_add in codelists_to_add.values():
         schema.codelists.add(codelist_to_add)
@@ -342,11 +274,7 @@
     Args:
         path_func (func): A function to return the paths at which the relevant Schema can be found.
         schema_class (type): A class definition for the Schema of interest.
-<<<<<<< HEAD
         version (iati.Version): The Decimal version of the Standard to return the Schema for.
-=======
-        version (str): The Integer or Decimal version of the Standard to return the Schema for. If an Integer Version is specified, uses the most recent Decimal Version within the Integer Version.
->>>>>>> 7f48909f
         populate (bool): Whether the Schema should be populated with auxilliary information such as Codelists and Rulesets.
         use_cache (bool): Whether the cache should be used rather than loading the Schema from disk again. If used, a `deepcopy()` should be performed on any returned Schema before it is modified.
 
@@ -359,11 +287,6 @@
     """
     population_key = 'populated' if populate else 'unpopulated'
 
-<<<<<<< HEAD
-=======
-    version = _specific_version_for(version)
-
->>>>>>> 7f48909f
     schema_paths = path_func(version)
 
     if (schema_class.ROOT_ELEMENT_NAME not in _SCHEMAS[version][population_key].keys()) or not use_cache:
@@ -375,21 +298,14 @@
     return _SCHEMAS[version][population_key][schema_class.ROOT_ELEMENT_NAME]
 
 
-<<<<<<< HEAD
 @iati.version.decimalise_integer
 @iati.version.standardise_decimals
 @iati.version.allow_known_version
-=======
->>>>>>> 7f48909f
 def activity_schema(version, populate=True):
     """Return the default Activity Schema for the specified version of the Standard.
 
     Args:
-<<<<<<< HEAD
         version (str / Decimal / iati.Version): The Integer or Decimal version of the Standard to return the Activity Schema for. If an Integer Version is specified, uses the most recent Decimal Version within the Integer Version.
-=======
-        version (str): The Integer or Decimal version of the Standard to return the Activity Schema for. If an Integer Version is specified, uses the most recent Decimal Version within the Integer Version.
->>>>>>> 7f48909f
         populate (bool): Whether the Schema should be populated with auxilliary information such as Codelists and Rulesets.
 
     Raises:
@@ -402,21 +318,14 @@
     return _schema(iati.resources.get_activity_schema_paths, iati.ActivitySchema, version, populate)
 
 
-<<<<<<< HEAD
 @iati.version.decimalise_integer
 @iati.version.standardise_decimals
 @iati.version.allow_known_version
-=======
->>>>>>> 7f48909f
 def organisation_schema(version, populate=True):
     """Return the default Organisation Schema for the specified version of the Standard.
 
     Args:
-<<<<<<< HEAD
         version (str / Decimal / iati.Version): The Integer or Decimal version of the Standard to return the Organisation Schema for. If an Integer Version is specified, uses the most recent Decimal Version within the Integer Version.
-=======
-        version (str): The Integer or Decimal version of the Standard to return the Organisation Schema for. If an Integer Version is specified, uses the most recent Decimal Version within the Integer Version.
->>>>>>> 7f48909f
         populate (bool): Whether the Schema should be populated with auxilliary information such as Codelists and Rulesets.
 
     Raises:
