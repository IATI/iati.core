--- conflicted
+++ resolved
@@ -98,6 +98,8 @@
         This is a private function so as to prevent the (dangerous) `use_cache` parameter being part of the public API.
 
     """
+    version = _specific_version_for(version)
+
     paths = iati.resources.get_codelist_paths(version)
 
     for path in paths:
@@ -135,10 +137,7 @@
 
     Args:
         version (str / Decimal / iati.Version): The Integer or Decimal version of the Standard to return the Codelist Mapping File for. If an Integer Version is specified, uses the most recent Decimal Version within the Integer Version.
-<<<<<<< HEAD
-=======
         version (str): The Integer or Decimal version of the Standard to return the Codelist Mapping File for. If an Integer Version is specified, uses the most recent Decimal Version within the Integer Version.
->>>>>>> fa4dd3e2
 
     Raises:
         ValueError: When a specified version is not a valid version of the IATI Standard.
@@ -150,6 +149,8 @@
         Make use of the `version` parameter.
 
     """
+    version = _specific_version_for(version)
+
     path = iati.resources.create_codelist_mapping_path(version)
     mapping_tree = iati.utilities.load_as_tree(path)
     mappings = defaultdict(list)
@@ -187,6 +188,8 @@
         iati.Ruleset: The default Ruleset for the specified version of the Standard.
 
     """
+    version = _specific_version_for(version)
+
     path = iati.resources.get_ruleset_paths(version)[0]
     ruleset_str = iati.utilities.load_as_string(path)
 
