--- conflicted
+++ resolved
@@ -204,13 +204,9 @@
         iati.Ruleset: The default Ruleset for the specified version of the Standard.
 
     """
-<<<<<<< HEAD
-    version = _specific_version_for(version)
-
-    path = iati.resources.create_ruleset_path(iati.resources.FILE_RULESET_STANDARD_NAME, version)
-=======
-    path = iati.resources.get_ruleset_paths(version)[0]
->>>>>>> 05a7d66c
+    version = _specific_version_for(version)
+
+    path = iati.resources.get_ruleset_paths(iati.resources.FILE_RULESET_STANDARD_NAME, version)[0]
     ruleset_str = iati.utilities.load_as_string(path)
 
     return iati.Ruleset(ruleset_str)
