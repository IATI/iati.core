"""A module to provide a way of locating resources within the IATI library.

The `get_*_path[s](name)` functions provide information about where to locate particular types of resources with a provided name.

Warning:
    Many of the constants in this module should be deemed private to the IATI library.

    The location of SSOT content may change. It may also require network access to perform certain tasks.

Todo:
    Determine how to distribute SSOT content - with package, or separately (being downloaded at runtime).

"""
import os
import pkg_resources
import iati.constants


PACKAGE = __name__
"""The name of the resources package.

Used to locate resources when the package is distributed in certain ways that do not provide a standard filesystem.

"""

BASE_PATH = 'resources'
"""The relative location of the resources folder."""
BASE_PATH_STANDARD = os.path.join(BASE_PATH, 'standard')
"""The relative location of resources related to the IATI Standard."""
BASE_PATH_LIB_DATA = os.path.join(BASE_PATH, 'lib_data')
"""The relative location of resources not related to the IATI Standard."""
PATH_CODELISTS = 'codelists'
"""The location of the folder containing Codelists from the SSOT."""
PATH_SCHEMAS = 'schemas'
"""The location of the folder containing Schemas from the SSOT."""
PATH_RULESETS = 'rulesets'
"""The location of the folder containing Rulesets from the SSOT."""

FILE_CODELIST_EXTENSION = '.xml'
"""The expected extension of a file containing a Codelist."""
FILE_CODELIST_MAPPING = 'codelist-mapping.xml'
"""The name of a file containing definitions of how Codelist values map to data."""
FILE_DATA_EXTENSION = '.xml'
"""The expected extension of a file containing IATI data."""
FILE_RULESET_EXTENSION = '.json'
"""The expected extension of a file containing a Ruleset."""
FILE_SCHEMA_EXTENSION = '.xsd'
"""The expected extension of a file containing a Schema."""

FILE_RULESET_SCHEMA_NAME = 'ruleset_schema'
"""The name of a file containing the Ruleset schema."""
FILE_RULESET_STANDARD_NAME = 'standard_ruleset'
"""The name of a file containing the Standard Ruleset."""
FILE_SCHEMA_ACTIVITY_NAME = 'iati-activities-schema'
"""The name of a file containing an Activity Schema."""
FILE_SCHEMA_ORGANISATION_NAME = 'iati-organisations-schema'
"""The name of a file containing an Organisation Schema."""


def get_codelist_paths(version=None):
    """Find the paths for all Codelists at the specified version of the Standard.

    Args:
        version (str): The version of the Standard to return the Codelists for. Defaults to None. This means that paths to the latest version of the Codelists are returned.

    Raises:
        ValueError: When a specified version is not a valid version of the IATI Standard.

    Returns:
        list(str): A list of paths to all of the Codelists at the specified version of the Standard.

    Todo:
        Further exploration needs to be undertaken in how to handle pre-1.04 versions of the Standard.

        Add tests to show that versions 1.04 and above are being correctly handled, including errors.

        Provide an argument that allows the returned list to be restricted to only Embedded or only Non-Embedded Codelists.

    """
    folder_path = path_for_version(PATH_CODELISTS, version)
    files = pkg_resources.resource_listdir(PACKAGE, folder_path[len(resource_filesystem_path('')):])
    files_codelists_only = [file_name for file_name in files if file_name[-4:] == FILE_CODELIST_EXTENSION]
    paths = [create_codelist_path(file_name, version) for file_name in files_codelists_only]

    return paths


<<<<<<< HEAD
def get_codelist_mapping_paths(version=None):
    """Find the paths for all Codelist Mapping files at the specified version of the Standard.

    Args:
        version (str): The version of the Standard to return the Codelist Mapping file for. Defaults to None. This means that paths to the latest version of the Codelist Mapping file are returned.

    Raises:
        ValueError: When a specified version is not a valid version of the IATI Standard.

    Returns:
        list(str): A list of paths to all of the Codelist Mapping files at the specified version of the Standard.

    Todo:
        Further exploration needs to be undertaken in how to handle pre-1.04 versions of the Standard.

        Add tests to show that versions 1.04 and above are being correctly handled, including errors.

    """
    paths = [create_codelist_mapping_path(version)]

    return paths


def get_ruleset_paths(version=None):
    """Find the paths for all Rulesets at the specified version of the Standard.

    Args:
        version (str): The version of the Standard to return the Rulesets for. Defaults to None. This means that paths to the latest version of the Rulesets are returned.

    Raises:
        ValueError: When a specified version is not a valid version of the IATI Standard.

    Returns:
        list(str): A list of paths to all of the Rulesets at the specified version of the Standard.

    Todo:
        Further exploration needs to be undertaken in how to handle pre-1.04 versions of the Standard.

        Add tests to show that versions 1.04 and above are being correctly handled, including errors.

    """
    paths = [create_ruleset_path(FILE_RULESET_STANDARD_NAME, version)]

    return paths


def get_schema_paths(version=None):
=======
def get_all_schema_paths(version=None):
>>>>>>> 44c68ff6
    """Find the paths for all Schemas at the specified version of the Standard.

    Args:
        version (str): The version of the Standard to return the Schemas for. Defaults to None. This means that paths to the latest version of the Schemas are returned.

    Raises:
        ValueError: When a specified version is not a valid version of the IATI Standard.

    Returns:
        list(str): A list of paths to all of the Schemas at the specified version of the Standard.

    Todo:
        Add tests for version parameters that are invalid.

        Consider adding the IATI Codelist Schema.

    """
    return get_activity_schema_paths(version) + get_organisation_schema_paths(version)


def get_activity_schema_paths(version=None):
    """Find the paths for all Activity Schemas at the specified version of the Standard.

    Args:
        version (str): The version of the Standard to return the activity schemas for. Defaults to None. This means that paths to the latest version of the Activity Schemas are returned.

    Raises:
        ValueError: When a specified version is not a valid version of the IATI Standard.

    Returns:
        list(str): A list of paths to all of the Activity Schemas at the specified version of the Standard.

    Todo:
        Add tests for version parameters that are invalid.

        Look to match against integers so there is a clear reason to return a list rather than a single Schema.

    """
    return [create_schema_path(FILE_SCHEMA_ACTIVITY_NAME, version)]


def get_organisation_schema_paths(version=None):  # pylint: disable=invalid-name
    """Find the paths for all Organisation Schemas at the specified version of the Standard.

    Args:
        version (str): The version of the Standard to return the Organisation schemas for. Defaults to None. This means that paths to the latest version of the Organisation Schemas are returned.

    Raises:
        ValueError: When a specified version is not a valid version of the IATI Standard.

    Returns:
        list(str): A list of paths to all of the Organisation Schemas at the specified version of the Standard.

    Todo:
        Add tests for version parameters that are invalid.

        Look to match against integers so there is a clear reason to return a list rather than a single Schema.


    """
    return [create_schema_path(FILE_SCHEMA_ORGANISATION_NAME, version)]


def create_codelist_path(codelist_name, version=None):
    """Determine the path of a Codelist with the given name at the specified version of the Standard.

    Args:
        codelist_name (str): The name of the codelist to locate. Should the name end in `.xml`, this shall be removed to determine the name.
        version (str): The version of the Standard to return the Codelists for. Defaults to None. This means that a path to the latest version of the Codelist is returned.

    Returns:
        str: The path to a file containing the specified Codelist.

    Note:
        Does not check whether the specified Codelist actually exists.

    Warning:
        It needs to be determined how best to locate a user-defined Codelist that is available at a URL that needs fetching.

    """
    if codelist_name[-4:] == FILE_CODELIST_EXTENSION:
        codelist_name = codelist_name[:-4]

    return path_for_version(os.path.join(PATH_CODELISTS, '{0}'.format(codelist_name) + FILE_CODELIST_EXTENSION), version)


def create_codelist_mapping_path(version=None):
    """Determine the path of the Codelist mapping file.

    version (str): The version of the Standard to return the data files for. Defaults to None. This means that the path is returned for a filename at the latest version of the Standard.

    Returns:
        str: The path to a file containing the mapping file.

    """
    return path_for_version(FILE_CODELIST_MAPPING, version)


def create_lib_data_path(name):
    """Determine the path of a general library data file with the given name.

    The data file is not part of the IATI Standard. It is also required in the library itself, not just for testing purposes.

    Args:
        name (str): The name of the data file to locate. The name must include the file extension.

    Returns:
        str: The path to the specified file.

    Note:
        Does not check whether the specified file actually exists.

    """
    return resource_filesystem_path(os.path.join(BASE_PATH_LIB_DATA, name))


def create_ruleset_path(name, version=None):
    """Determine the path of a Ruleset with the given name at the specified version of the Standard.

    Args:
        name (str): The name of the Ruleset to locate.
        version (str): The version of the Standard to return the Ruleset for. Defaults to None. This means that paths to the latest version of the Ruleset are returned.

    Returns:
        str: The path to a file containing the specified ruleset.

    Note:
        Does not check whether the specified ruleset actually exists.

    Todo:
        Test this directly rather than just the indirect tests that exist at present.

    """
    return path_for_version(os.path.join(PATH_RULESETS, '{0}'.format(name) + FILE_RULESET_EXTENSION), version)


def create_schema_path(name, version=None):
    """Determine the path of a Schema with the given name at the specified version of the Standard.

    Args:
        name (str): The name of the Schema to locate.
        version (str): The version of the Standard to return the Schema for. Defaults to None. This means that paths to the latest version of the Schema is returned.

    Returns:
        str: The path to a file containing the specified Schema.

    Note:
        Does not check whether the specified Schema actually exists.

    Warning:
        Further exploration needs to be undertaken in how to handle multiple versions of the Standard.

    Todo:
        Test this directly rather than just the indirect tests that exist at present.

    """
    return path_for_version(os.path.join(PATH_SCHEMAS, '{0}'.format(name) + FILE_SCHEMA_EXTENSION), version)


def folder_name_for_version(version=None):
    """Return the folder name for a given version of the Standard.

    Args:
        version (str): The version of the Standard to return the folder path for. Defaults to None. This means that the folder name corresponding to the latest version of the Standard is returned.

    Returns:
        str: The folder name for the specified version of the Standard.

    Raises:
        ValueError: When a specified version is not a valid version of the IATI Standard.

    """
    if version is None:
        version = iati.constants.STANDARD_VERSION_LATEST

    if version in iati.constants.STANDARD_VERSIONS:
        return version.replace('.', '-')
    else:
        raise ValueError("Version {} is not a valid version of the IATI Standard.".format(version))


def folder_path_for_version(version=None):
    """Return the path for the folder containing SSOT data (schemas, codelists etc) at the specified version of the Standard.

    Args:
        version (str): The version of the Standard to return the folder path for. Defaults to None. This means that the path corresponding to the latest version of the Standard is returned.

    Returns:
        str: The relative path to the folder for containing SSOT data the specified version of the Standard.

    """
    return os.path.join(BASE_PATH_STANDARD, folder_name_for_version(version))


def path_for_version(path, version=None):
    """Return the relative location of a specified path at the specified version of the Standard.

    Args:
        path (str): The path to the file that is to be read in.
        version (str): The version of the Standard to return the folder path for. Defaults to None. This means that the path corresponding to the latest version of the Standard is returned.

    Returns:
        str: The relative path to a file at the specified version of the Standard.

    Note:
        Does not check whether anything exists at the specified path.

    Todo:
        Test this directly rather than just the indirect tests that exist at present.

    """
    return resource_filesystem_path(os.path.join(folder_path_for_version(version), path))


def resource_filesystem_path(path):
    """Find the file system path for a specified resource path.

    Args:
        path (str): The path of the file that is to be located.

    Returns:
        str: A reference to the specified file that works however the package is distributed.

    Note:
        Does not check to see that the specified file exists.

    Warning:
        When other functions in this module are reviewed, this will be too.

    """
    return pkg_resources.resource_filename(PACKAGE, path)<|MERGE_RESOLUTION|>--- conflicted
+++ resolved
@@ -85,7 +85,6 @@
     return paths
 
 
-<<<<<<< HEAD
 def get_codelist_mapping_paths(version=None):
     """Find the paths for all Codelist Mapping files at the specified version of the Standard.
 
@@ -132,10 +131,7 @@
     return paths
 
 
-def get_schema_paths(version=None):
-=======
 def get_all_schema_paths(version=None):
->>>>>>> 44c68ff6
     """Find the paths for all Schemas at the specified version of the Standard.
 
     Args:
