--- conflicted
+++ resolved
@@ -163,25 +163,13 @@
     def __init__(self, context, case):
         """Initialise a Rule.
 
-        Args:
-<<<<<<< HEAD
-            context (str): An XPath expression to locate the elements that the Rule is to be checked against.
-=======
-            case (dict): Specific configuration for this instance of the Rule.
->>>>>>> 5c60c1b7
-
         Raises:
             TypeError: When a parameter is of an incorrect type.
             ValueError: When a rule_type is not one of the permitted Rule types.
 
         """
-<<<<<<< HEAD
         self._case = case
-        self.context = self._validated_context(context)
-=======
-        self.case = case
         self._context = self._validated_context(context)
->>>>>>> 5c60c1b7
         self._valid_rule_configuration(case)
         self._set_case_attributes(case)
         self._normalize_xpaths()
