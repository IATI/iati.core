"""A module containing tests for the library representation of IATI constants."""
import pytest
import iati.constants


class TestConstants(object):
    """A container for tests relating to IATI software constants."""

    @pytest.fixture(params=[
        iati.constants.STANDARD_VERSIONS,
        iati.constants.STANDARD_VERSIONS_SUPPORTED,
        iati.constants.STANDARD_VERSIONS_MINOR
    ])
    def standard_versions_list(self, request):
        """Return a list of Version Numbers."""
        return request.param

    def test_namespace(self):
        """Check that the NAMESPACE constant is a string."""
        assert isinstance(iati.constants.NAMESPACE, str)

    def test_nsmap(self):
        """Check that the NSMAP constant is a dictionary with the correct key."""
        assert isinstance(iati.constants.NSMAP, dict)
<<<<<<< HEAD
        assert isinstance(iati.constants.NSMAP['xsd'], str)
=======
        assert isinstance(iati.constants.NSMAP['xsd'], str)

    def test_standard_versions_all_are_numbers(self, standard_versions_list):
        """Check that each item in standard versions is a string that can be considered to be a correctly formatted decimal number."""
        for version in standard_versions_list:
            split_version = version.split('.')

            assert isinstance(version, str)
            assert float(version)
            assert len(split_version) == 2
            assert len(split_version[1]) == 2
            assert version == version.strip()

    def test_standard_versions_correct_format(self, standard_versions_list):
        """Check that standard versions is in the correct format."""
        assert isinstance(standard_versions_list, list)

    def test_standard_versions_correct_number(self):
        """Check that standard versions has the expected number of items."""
        assert len(iati.constants.STANDARD_VERSIONS) == 7

    def test_standard_versions_correct_number_supported(self):
        """Check that supported standard versions has the expected number of items."""
        assert len(iati.constants.STANDARD_VERSIONS_SUPPORTED) == 4

    def test_standard_versions_major_all_are_integers(self):
        """Check that each major version is an integer."""
        for major_version in iati.constants.STANDARD_VERSIONS_MAJOR:
            assert isinstance(major_version, int)

    def test_standard_versions_major_correct_number(self):
        """Check that the correct number of major versions are detected."""
        assert len(iati.constants.STANDARD_VERSIONS_MAJOR) == 2

    def test_standard_versions_minor_correct_number(self):
        """Check that the correct number of minor versions are detected."""
        assert len(iati.constants.STANDARD_VERSIONS_MINOR) == 7
>>>>>>> 7f48909f
<|MERGE_RESOLUTION|>--- conflicted
+++ resolved
@@ -22,44 +22,4 @@
     def test_nsmap(self):
         """Check that the NSMAP constant is a dictionary with the correct key."""
         assert isinstance(iati.constants.NSMAP, dict)
-<<<<<<< HEAD
-        assert isinstance(iati.constants.NSMAP['xsd'], str)
-=======
-        assert isinstance(iati.constants.NSMAP['xsd'], str)
-
-    def test_standard_versions_all_are_numbers(self, standard_versions_list):
-        """Check that each item in standard versions is a string that can be considered to be a correctly formatted decimal number."""
-        for version in standard_versions_list:
-            split_version = version.split('.')
-
-            assert isinstance(version, str)
-            assert float(version)
-            assert len(split_version) == 2
-            assert len(split_version[1]) == 2
-            assert version == version.strip()
-
-    def test_standard_versions_correct_format(self, standard_versions_list):
-        """Check that standard versions is in the correct format."""
-        assert isinstance(standard_versions_list, list)
-
-    def test_standard_versions_correct_number(self):
-        """Check that standard versions has the expected number of items."""
-        assert len(iati.constants.STANDARD_VERSIONS) == 7
-
-    def test_standard_versions_correct_number_supported(self):
-        """Check that supported standard versions has the expected number of items."""
-        assert len(iati.constants.STANDARD_VERSIONS_SUPPORTED) == 4
-
-    def test_standard_versions_major_all_are_integers(self):
-        """Check that each major version is an integer."""
-        for major_version in iati.constants.STANDARD_VERSIONS_MAJOR:
-            assert isinstance(major_version, int)
-
-    def test_standard_versions_major_correct_number(self):
-        """Check that the correct number of major versions are detected."""
-        assert len(iati.constants.STANDARD_VERSIONS_MAJOR) == 2
-
-    def test_standard_versions_minor_correct_number(self):
-        """Check that the correct number of minor versions are detected."""
-        assert len(iati.constants.STANDARD_VERSIONS_MINOR) == 7
->>>>>>> 7f48909f
+        assert isinstance(iati.constants.NSMAP['xsd'], str)