--- conflicted
+++ resolved
@@ -178,64 +178,44 @@
         assert cmp_func_equal_val_and_hash(codelist, codelist_copy)
 
     @pytest.mark.parametrize('codelist', iati.default.codelists('2.02').values())
-<<<<<<< HEAD
     def test_codelist_diff_name_not_equal(self, codelist, cmp_func_different_val_and_hash):
-        """Check that two Codelist with the same codes but different names are not deemed to be equal."""
-=======
-    def test_codelist_diff_name_not_equal(self, codelist, cmp_func_different):
         """Check that two different Codelists are not deemed to be equal.
 
         The two Codelists have different names, but are otherwise identical.
         """
->>>>>>> 50573ec4
         codelist_copy = copy.deepcopy(codelist)
         codelist_copy.name = codelist.name + 'with a difference'
 
         assert cmp_func_different_val_and_hash(codelist, codelist_copy)
 
     @pytest.mark.parametrize('codelist', iati.default.codelists('2.02').values())
-<<<<<<< HEAD
     def test_codelist_diff_completeness_not_equal(self, codelist, cmp_func_different_val_and_hash):
-        """Check that two Codelist with the same codes but different completeness are not deemed to be equal."""
-=======
-    def test_codelist_diff_completeness_not_equal(self, codelist, cmp_func_different):
         """Check that two different Codelists are not deemed to be equal.
 
         The two Codelists have different completeness, but are otherwise identical.
         """
->>>>>>> 50573ec4
         codelist_copy = copy.deepcopy(codelist)
         codelist_copy.complete = not codelist.complete
 
         assert cmp_func_different_val_and_hash(codelist, codelist_copy)
 
     @pytest.mark.parametrize('codelist', iati.default.codelists('2.02').values())
-<<<<<<< HEAD
     def test_codelist_diff_num_codes_not_equal(self, codelist, cmp_func_different_val_and_hash):
-        """Check that two Codelist with the same name but different codes are not deemed to be equal."""
-=======
-    def test_codelist_diff_num_codes_not_equal(self, codelist, cmp_func_different):
         """Check that two different Codelists are not deemed to be equal.
 
         One Codelist contains a Code that the other does not, but they are otherwise identical.
         """
->>>>>>> 50573ec4
         codelist_copy = copy.deepcopy(codelist)
         codelist_copy.codes.add(iati.Code(''))
 
         assert cmp_func_different_val_and_hash(codelist, codelist_copy)
 
     @pytest.mark.parametrize('codelist', iati.default.codelists('2.02').values())
-<<<<<<< HEAD
     def test_codelist_diff_code_name_not_equal(self, codelist, cmp_func_different_val):
-        """Check that two Codelist with the same name but a Code with a different name are not deemed to be equal."""
-=======
-    def test_codelist_diff_code_name_not_equal(self, codelist):
         """Check that two different Codelists are not deemed to be equal.
 
         One contained Code has a different name, but the Codelists are otherwise identical.
         """
->>>>>>> 50573ec4
         codelist_copy = copy.deepcopy(codelist)
         code = codelist_copy.codes.pop()
         code.name = code.name + 'with a difference'
@@ -244,18 +224,13 @@
         assert cmp_func_different_val(codelist, codelist_copy)
 
     @pytest.mark.parametrize('codelist', iati.default.codelists('2.02').values())
-<<<<<<< HEAD
     def test_codelist_diff_code_name_same_hash(self, codelist, cmp_func_equal_hash):
-        """Check that two Codelist with the same name but a Code with a different name have the same hash."""
-=======
-    def test_codelist_diff_code_name_same_hash(self, codelist):
         """Check that two not-equal Codelists are deemed to have the same hash.
 
         One contained Code has a different name, but the Codelists are otherwise identical.
 
         The hash should be the same since the important part of a `Code` is the `value` attribute. The name is not deemed to change its hash.
         """
->>>>>>> 50573ec4
         codelist_copy = copy.deepcopy(codelist)
         code = codelist_copy.codes.pop()
         code.name = code.name + 'with a difference'
@@ -264,16 +239,11 @@
         assert cmp_func_equal_hash(codelist, codelist_copy)
 
     @pytest.mark.parametrize('codelist', iati.default.codelists('2.02').values())
-<<<<<<< HEAD
     def test_codelist_diff_code_value_not_equal(self, codelist, cmp_func_different_val_and_hash):
-        """Check that two Codelist with the same name but a Code with a different value are not deemed to be equal."""
-=======
-    def test_codelist_diff_code_value_not_equal(self, codelist, cmp_func_different):
         """Check that two different Codelists are not deemed to be equal.
 
         One contained Code has a different value, but the Codelists are otherwise identical.
         """
->>>>>>> 50573ec4
         codelist_copy = copy.deepcopy(codelist)
         code = codelist_copy.codes.pop()
         code.value = code.value + 'with a difference'
