--- conflicted
+++ resolved
@@ -4,13 +4,10 @@
 import pytest
 import iati.constants
 import iati.resources
+import iati.utilities
 import iati.validator
-<<<<<<< HEAD
 import iati.version
-=======
-import iati.utilities
 import iati.tests.resources
->>>>>>> 71110b54
 
 
 class TestResources(object):
@@ -224,7 +221,6 @@
 
         assert len(codelist_mapping_paths) == 1
 
-<<<<<<< HEAD
     def test_create_codelist_mapping_path(self, std_ver_minor_mixedinst_valid_fullsupport):
         """Check that the Codelist Mapping File path points to a valid XML file."""
         path = iati.resources.create_codelist_mapping_path(std_ver_minor_mixedinst_valid_fullsupport)
@@ -234,8 +230,6 @@
         assert len(content) > 5000
         assert iati.validator.is_xml(content)
 
-=======
->>>>>>> 71110b54
 
 class TestResourceRulesets(object):
     """A container for tests relating to Ruleset resources."""
