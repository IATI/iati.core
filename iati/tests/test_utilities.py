--- conflicted
+++ resolved
@@ -200,21 +200,6 @@
         pass
 
 
-<<<<<<< HEAD
-class TestDefaultVersions(object):
-    """A container for tests relating to default versions."""
-
-    @pytest.mark.parametrize("major_version", iati.constants.STANDARD_VERSIONS_MAJOR)
-    def test_versions_for_integer(self, major_version):
-        """Check that the each of the decimal versions returned by versions_for_integer starts with the input major version."""
-        result = iati.utilities.versions_for_integer(major_version)
-
-        for version in result:
-            assert version.major == major_version
-
-
-=======
->>>>>>> 83b13fc7
 class TestFileLoading(object):
     """A container for tests relating to loading files."""
 
