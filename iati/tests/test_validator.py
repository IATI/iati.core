"""A module containing tests for data validation."""
# pylint: disable=too-many-lines
import pytest
import iati.data
import iati.default
import iati.schemas
import iati.tests.utilities
import iati.validator


class ValidationTestBase(object):
    """A container for fixtures and other functionality useful among multiple groups of Validation Test."""

    @pytest.fixture
    def schema_basic(self):
        """An Activity Schema with no Codelists added."""
        return iati.default.activity_schema(None, False)

    @pytest.fixture
    def schema_basic_org(self):
        """An Org Schema with no Codelists added."""
        return iati.default.organisation_schema(None, False)

    @pytest.fixture
    def schema_fully_populated(self):
        """Return an Activity Schema populated with all Codelists.

        Todo:
            Stop this being fixed to 2.02 (see: #223).

        """
        return iati.default.activity_schema('2.02')

    @pytest.fixture(params=[
        iati.tests.resources.load_as_string('valid_not_iati'),
        iati.tests.resources.load_as_string('valid_iati', '2.02'),
        iati.tests.resources.load_as_string('valid_iati_invalid_code', '2.02'),
        iati.tests.resources.load_as_string('leading_whitespace_xml')
    ])
    def xml_str(self, request):
        """A valid XML string.

        Todo:
            Stop this being fixed to 2.02.

        """
        return request.param

    @pytest.fixture
    def xml_str_no_text_decl(self, xml_str):
        """A valid XML string with the text declaration removed."""
        return '\n'.join(xml_str.strip().split('\n')[1:])

    @pytest.fixture(params=iati.tests.utilities.generate_test_types([], True) + [iati.tests.resources.load_as_string('invalid')])
    def not_xml(self, request):
        """A value that is not a valid XML string."""
        return request.param

    @pytest.fixture(params=['This is a string that is not XML.'])
    def str_not_xml(self, request):
        """A string that is not XML.

        Note:
            Does not use the utility function due to problems with Python 2.7.
        """
        return request.param

    @pytest.fixture
    def empty_str(self):
        """An empty string."""
        return ''

    @pytest.fixture(params=[
        iati.tests.resources.load_as_dataset('valid_iati', '2.02'),
        iati.tests.resources.load_as_dataset('valid_iati_invalid_code', '2.02')
    ])
    def iati_dataset(self, request):
        """A Dataset that is valid against the IATI Schema.

        Todo:
            Stop this being fixed to 2.02.

        """
        return request.param

    @pytest.fixture(params=[
        iati.tests.resources.load_as_dataset('valid_not_iati')
    ])
    def not_iati_dataset(self, request):
        """A Dataset that is not valid against the IATI Schema."""
        return request.param

    @pytest.fixture(params=[
        iati.tests.resources.load_as_dataset('invalid_iati_missing_required_element', '2.02'),
        iati.tests.resources.load_as_dataset('invalid_iati_missing_required_element_from_common', '2.02')
    ])
    def not_iati_dataset_missing_required_el(self, request):
        """A Dataset that is not valid against the IATI Schema because it is missing a required element.

        Todo:
            Stop this being fixed to 2.02.

        """
        return request.param

    @pytest.fixture
    def error_log_empty(self):
        """An empty error log.

        Note: MUST NOT have any errors added to it.

        """
        return iati.validator.ValidationErrorLog()


class TestValidationError(object):
    """A container for tests relating to ValidationErrors."""

    def test_validation_error_init_no_name(self):
        """Test that a ValidationError cannot be created with no name provided."""
        with pytest.raises(TypeError):
            iati.validator.ValidationError()  # pylint: disable=no-value-for-parameter

    @pytest.mark.parametrize("invalid_err_name", iati.tests.utilities.generate_test_types([], True))
    def test_validation_error_init_bad_name_type(self, invalid_err_name):
        """Test that a ValidationError cannot be created with a name that does not exist."""
        with pytest.raises(ValueError):
            iati.validator.ValidationError(invalid_err_name)

    def test_error_log_init_valid_name(self):
        """Test that a ValidationError can be created when provided a valid name."""
        err_name = 'err-code-not-on-codelist'
        err = iati.validator.ValidationError(err_name)
        err_detail = iati.validator.get_error_codes()[err_name]

        assert isinstance(err, iati.validator.ValidationError)
        assert err.name == err_name
        assert err.info == err_detail['info']
        assert err.help == err_detail['help']
        # attributes set with `setattr()`, so not picked up by linter
        assert err.base_exception == ValueError  # pylint: disable=no-member
        assert err.category == err_detail['category']  # pylint: disable=no-member
        assert err.description == err_detail['description']  # pylint: disable=no-member


class TestValidationErrorLog(ValidationTestBase):  # pylint: disable=too-many-public-methods
    """A container for tests relating to Validation Error Logs."""

    @pytest.fixture
    def err_name(self):
        """The name of an error."""
        return 'err-code-not-on-codelist'

    @pytest.fixture
    def err_type(self, err_name):
        """The type of an error."""
        return iati.validator.get_error_codes()[err_name]['base_exception']

    @pytest.fixture
    def error(self, err_name):
        """An error."""
        return iati.validator.ValidationError(err_name)

    @pytest.fixture
    def warning_name(self):
        """The name of a warning."""
        return 'warn-code-not-on-codelist'

    @pytest.fixture
    def warning_type(self, warning_name):
        """The type of an error."""
        return iati.validator.get_error_codes()[warning_name]['base_exception']

    @pytest.fixture
    def unused_exception_type(self):
        """An exception type that is not covered by the ValidationErrors."""
        return MemoryError

    @pytest.fixture
    def warning(self, warning_name):
        """A warning."""
        return iati.validator.ValidationError(warning_name)

    @pytest.fixture
    def error_log(self):
        """A basic error log that is initially empty."""
        return iati.validator.ValidationErrorLog()

    @pytest.fixture
    def error_log_with_error(self, error):
        """An error log with an error added."""
        error_log = iati.validator.ValidationErrorLog()
        error_log.add(error)

        return error_log

    @pytest.fixture
    def error_log_with_warning(self, warning):
        """An error log with a warning added."""
        error_log = iati.validator.ValidationErrorLog()
        error_log.add(warning)

        return error_log

    @pytest.fixture
    def error_log_mixed_contents(self, error, warning):
        """An error log with both an error and a warning added."""
        error_log = iati.validator.ValidationErrorLog()
        error_log.add(error)
        error_log.add(warning)

        return error_log

    def test_error_log_init(self, error_log, error_log_empty):
        """Test that a validator ErrorLog can be created and acts as a set."""
        assert isinstance(error_log, iati.validator.ValidationErrorLog)
        assert error_log == error_log_empty
        assert not error_log.contains_errors()
        assert not error_log.contains_warnings()

    def test_error_log_add_errors(self, error_log_with_error, err_name, warning_name, err_type):
        """Test that errors are identified as errors when added to the error log."""
        assert len(error_log_with_error) == 1
        assert error_log_with_error.contains_errors()
        assert not error_log_with_error.contains_warnings()
        assert error_log_with_error.contains_error_called(err_name)
        assert not error_log_with_error.contains_error_called(warning_name)
        assert error_log_with_error.contains_error_of_type(err_type)

    def test_error_log_add_warnings(self, error_log_with_warning, err_name, warning_name, warning_type):
        """Test that warnings are not identified as errors when added to the error log."""
        assert len(error_log_with_warning) == 1
        assert not error_log_with_warning.contains_errors()
        assert error_log_with_warning.contains_warnings()
        assert not error_log_with_warning.contains_error_called(err_name)
        assert error_log_with_warning.contains_error_called(warning_name)
        assert error_log_with_warning.contains_error_of_type(warning_type)

    # pylint: disable=too-many-arguments
    def test_error_log_add_mixed(self, error_log_mixed_contents, err_name, warning_name, err_type, warning_type, unused_exception_type):
        """Test that a mix of errors and warnings are identified as such when added to the error log."""
        assert len(error_log_mixed_contents) == 2
        assert error_log_mixed_contents.contains_errors()
        assert error_log_mixed_contents.contains_warnings()
        assert error_log_mixed_contents.contains_error_called(err_name)
        assert error_log_mixed_contents.contains_error_called(warning_name)
        assert error_log_mixed_contents.contains_error_of_type(err_type)
        assert error_log_mixed_contents.contains_error_of_type(warning_type)
        assert not error_log_mixed_contents.contains_error_of_type(unused_exception_type)

    @pytest.mark.parametrize("not_validation_error_obj", iati.tests.utilities.generate_test_types([], True))
    def test_error_log_add_incorrect_type(self, error_log, not_validation_error_obj):
        """Test that you may only add ValidationErrors to a ValidationErrorLog."""
        with pytest.raises(TypeError):
            error_log.add(not_validation_error_obj)

    @pytest.mark.parametrize("potential_validation_error_obj", iati.tests.utilities.generate_test_types([], True) + [iati.validator.ValidationError('err-code-not-on-codelist')])
    def test_error_log_set_index_incorrect_type(self, error_log_with_warning, potential_validation_error_obj):
        """Test that you may not add values to an error log via index assignment."""
        with pytest.raises(TypeError):
            error_log_with_warning[0] = potential_validation_error_obj

    def test_error_log_equality_single_error(self, error_log_with_error, error_log_with_warning):
        """Test equality between a pair of ValidationErrorLogs.

        Each error log contains the same number of errors. Each has different errors.
        """
        assert not error_log_with_error == error_log_with_warning
        assert not error_log_with_warning == error_log_with_error
        assert error_log_with_error != error_log_with_warning
        assert error_log_with_warning != error_log_with_error

    def test_error_log_equality_extended_log(self, error_log, error_log_with_error):
        """Test equality between a pair of ValidationErrorLogs.

        One error log is empty. The other has errors in.
        The empty log is extended with the values in the log that has values.
        """
        assert error_log != error_log_with_error
        assert error_log_with_error != error_log

        error_log.extend(error_log_with_error)

        assert error_log == error_log_with_error
        assert error_log_with_error == error_log

    def test_error_log_extend_from_list(self, error_log, error, warning):
        """Test extending an error log with values from a list.

        The list contains ValidationErrors.
        """
        to_extend = [error, warning]
        error_log.extend(to_extend)

        assert len(error_log) == 2
        assert error in error_log
        assert warning in error_log

    def test_error_log_extend_from_error_log(self, error_log, error_log_mixed_contents):
        """Test extending an error log with values from another error log."""
        error_log.extend(error_log_mixed_contents)

        assert len(error_log) == 2

    @pytest.mark.parametrize("iterable", iati.tests.utilities.generate_test_types(['bytearray', 'iter', 'list', 'mapping', 'memory', 'range', 'set', 'str', 'tuple', 'view']))
    def test_error_log_extend_from_iterable(self, error_log, error_log_empty, iterable):
        """Test extending an error log with a iterable.

        None of the iterables contain ValidationErrors.
        """
        error_log.extend(iterable)

        assert error_log == error_log_empty

    @pytest.mark.parametrize("non_iterable", iati.tests.utilities.generate_test_types(['bytearray', 'iter', 'list', 'mapping', 'memory', 'range', 'set', 'str', 'tuple', 'view'], True))
    def test_error_log_extend_from_non_iterable(self, error_log, error_log_empty, non_iterable):
        """Test extending an error log with a non-iterable."""
        with pytest.raises(TypeError):
            error_log.extend(non_iterable)

        assert error_log == error_log_empty


class TestValidationAuxiliaryData(object):
    """A container for tests relating to auxiliary validation data."""

    def test_error_code_names(self):
        """Check that the names of error codes are all in the correct format."""
        for err_code_name in iati.validator.get_error_codes().keys():
            assert err_code_name.split('-')[0] in ['err', 'warn']

    def test_error_code_attributes(self):
        """Check that error codes have the required attributes."""
        expected_attributes = [
            ('base_exception', type),
            ('category', str),
            ('description', str),
            ('info', str),
            ('help', str)
        ]
        for err_code in iati.validator.get_error_codes().values():
            code_attrs = err_code.keys()
            for (attr_name, attr_type) in expected_attributes:
                assert attr_name in code_attrs
                assert isinstance(err_code[attr_name], attr_type)


class ValidateCodelistsBase(ValidationTestBase):
    """A container for fixtures required for Codelist validation tests."""

    @pytest.fixture
    def schema_version(self):
        """Return an Activity Schema with the Version Codelist added."""
        schema = iati.default.activity_schema(None, False)
        codelist = iati.default.codelist('Version')

        schema.codelists.add(codelist)

        return schema

    @pytest.fixture
    def schema_org_type(self):
        """Return an Activity Schema with the OrganisationType Codelist added."""
        schema = iati.default.activity_schema(None, False)
        codelist = iati.default.codelist('OrganisationType')

        schema.codelists.add(codelist)

        return schema

    @pytest.fixture
    def schema_incomplete_codelist(self):
        """Return an Activity Schema with an incomplete Codelist added."""
        schema = iati.default.activity_schema(None, False)
        codelist = iati.default.codelist('Country')

        schema.codelists.add(codelist)

        return schema

    @pytest.fixture
    def schema_short_mapping_codelist(self):
        """Return an Activity Schema with a Codelist that has a short `path` in the mapping file."""
        schema = iati.default.activity_schema(None, False)
        codelist = iati.default.codelist('Language')

        schema.codelists.add(codelist)

        return schema

    @pytest.fixture
    def schema_sectors(self):
        """Return an Activity Schema with the DAC Sector Codelists and appropriate vocabulary added."""
        schema = iati.default.activity_schema(None, False)

        codelist_1 = iati.default.codelist('SectorVocabulary')
        codelist_2 = iati.default.codelist('Sector')
        codelist_3 = iati.default.codelist('SectorCategory')

        schema.codelists.add(codelist_1)
        schema.codelists.add(codelist_2)
        schema.codelists.add(codelist_3)

        return schema

    @pytest.fixture
    def schema_element_text_codelist(self):
        """Return an Activity Schema with a Codelist that maps to an element rather than attribute in the mapping file."""
        schema = iati.default.activity_schema(None, False)
        codelist = iati.default.codelist('CRSChannelCode')

        schema.codelists.add(codelist)

        return schema


class TestValidationTruthyIATI(ValidationTestBase):
    """A container for tests relating to truthy validation of IATI data."""

    def test_basic_validation_valid(self, schema_basic):
        """Perform a super simple data validation against a valid Dataset.

        Todo:
            Stop this being fixed to 2.02.

        """
        data = iati.tests.resources.load_as_dataset('valid_iati', '2.02')

        assert iati.validator.is_xml(data.xml_str)
        assert iati.validator.is_iati_xml(data, schema_basic)
        assert iati.validator.is_valid(data, schema_basic)

    @pytest.mark.parametrize('file_path', iati.tests.resources.get_test_data_paths_in_folder('ssot-activity-xml-pass') + iati.tests.resources.get_test_data_paths_in_folder('ssot-org-xml-pass'))
    def test_basic_validation_should_pass_from_ssot(self, file_path, schema_basic, schema_basic_org):
        """Perform check to see whether a parameter is valid IATI XML.

        The parameter is valid IATI XML. It is sourced from the SSOT.
        """
        dataset = iati.utilities.load_as_dataset(file_path)

        if 'ssot-activity-xml-pass' in file_path:
            schema = schema_basic
        else:
            schema = schema_basic_org

        assert iati.validator.is_xml(dataset.xml_str)
        assert iati.validator.is_iati_xml(dataset, schema)

    @pytest.mark.parametrize('file_path', iati.tests.resources.get_test_data_paths_in_folder('ssot-activity-xml-fail') + iati.tests.resources.get_test_data_paths_in_folder('ssot-org-xml-fail'))
    def test_basic_validation_should_fail_from_ssot(self, file_path, schema_basic, schema_basic_org):
        """Perform check to see whether a parameter is valid IATI XML.

        The parameter is valid IATI XML. It is sourced from the SSOT.
        """
        dataset = iati.utilities.load_as_dataset(file_path)

        if 'ssot-activity-xml-fail' in file_path:
            schema = schema_basic
        else:
            schema = schema_basic_org

        assert iati.validator.is_xml(dataset.xml_str)
        assert not iati.validator.is_iati_xml(dataset, schema)

    def test_basic_validation_invalid(self, schema_basic):
        """Perform a super simple data validation against an invalid Dataset."""
        data = iati.tests.resources.load_as_dataset('valid_not_iati')

        assert iati.validator.is_xml(data.xml_str)
        assert not iati.validator.is_iati_xml(data, schema_basic)
        assert not iati.validator.is_valid(data, schema_basic)

    def test_basic_validation_invalid_missing_required_element(self, schema_basic):
        """Perform a super simple data validation against a Dataset that is invalid due to a missing required element.

        Todo:
            Stop this being fixed to 2.02.

        """
        data = iati.tests.resources.load_as_dataset('invalid_iati_missing_required_element', '2.02')

        assert iati.validator.is_xml(data.xml_str)
        assert not iati.validator.is_iati_xml(data, schema_basic)
        assert not iati.validator.is_valid(data, schema_basic)

    def test_basic_validation_invalid_missing_required_element_from_common(self, schema_basic):
        """Perform a super simple data validation against a Dataset that is invalid due to a missing required element that is defined in iati-common.xsd.

        Todo:
            Stop this being fixed to 2.02.

        """
        data = iati.tests.resources.load_as_dataset('invalid_iati_missing_required_element_from_common', '2.02')

        assert iati.validator.is_xml(data.xml_str)
        assert not iati.validator.is_iati_xml(data, schema_basic)
        assert not iati.validator.is_valid(data, schema_basic)

    def test_basic_validation_fully_populated_schema(self, schema_fully_populated):
        """Perform validation against a minimal valid Dataset when validated against a fully populated Schema.

        Todo:
            Stop this being fixed to 2.02.

        """
        data = iati.tests.resources.load_as_dataset('valid_iati_minimal_file', '2.02')

        assert iati.validator.is_xml(data.xml_str)
        assert iati.validator.is_iati_xml(data, schema_fully_populated)
        assert iati.validator.is_valid(data, schema_fully_populated)


class TestValidateIsXML(ValidationTestBase):
    """A container for tests checking whether a value is valid XML."""

    def test_xml_check_valid_xml(self, xml_str):
        """Perform check to see whether a parameter is valid XML. The parameter is valid XML."""
        assert iati.validator.is_xml(xml_str)

    def test_xml_check_empty_string(self, empty_str):
        """Perform check to ensure an empty string is not valid XML."""
        assert not iati.validator.is_xml(empty_str)

    def test_xml_check_not_xml(self, not_xml):
        """Perform check to see whether a parameter is valid XML. The parameter is not valid XML."""
        assert not iati.validator.is_xml(not_xml)

    def test_xml_check_valid_xml_in_dataset(self, xml_str):
        """Perform check to see whether a Dataset is deemed valid XML."""
        data = iati.Dataset(xml_str)

        assert iati.validator.is_xml(data)

    def test_xml_check_valid_xml_detailed_output(self, xml_str, error_log_empty):
        """Perform check to see whether a parameter is valid XML. The parameter is valid XML.
        Obtain detailed error output.
        """
        result = iati.validator.validate_is_xml(xml_str)

        assert result == error_log_empty

    def test_xml_check_valid_xml_comments_after_detailed_output(self, xml_str, str_not_xml, error_log_empty):
        """Perform check to see string a parameter is valid XML.

        The string is valid XML.
        There is a comment added after the XML.
        Obtain detailed error output.
        """
        comment = '<!-- ' + str_not_xml + ' -->'
        xml_with_comments = xml_str + comment

        result = iati.validator.validate_is_xml(xml_with_comments)

        assert result == error_log_empty

    def test_xml_check_valid_xml_str_comments_before_no_text_decl_detailed_output(self, xml_str_no_text_decl, str_not_xml, error_log_empty):
        """Perform check to see whether a string is valid XML.

        The string is valid XML.
        There is a comment added before the XML. There is no XML text declaration.
        Obtain detailed error output.
        """
        comment = '<!-- ' + str_not_xml + ' -->'
        xml_prefixed_with_comment = comment + xml_str_no_text_decl

        result = iati.validator.validate_is_xml(xml_prefixed_with_comment)

        assert result == error_log_empty

    def test_xml_check_valid_xml_in_dataset_detailed_output(self, xml_str, error_log_empty):
        """Perform check to see whether a Dataset is valid XML.

        Obtain detailed error output.
        """
        data = iati.Dataset(xml_str)

        result = iati.validator.validate_is_xml(data)

        assert result == error_log_empty

    @pytest.mark.parametrize("not_str", iati.tests.utilities.generate_test_types(['str'], True))
    def test_xml_check_not_str_detailed_output(self, not_str):
        """Perform check to see whether a parameter is valid XML. The parameter is not valid XML.

        Obtain detailed error output.
        """
        result = iati.validator.validate_is_xml(not_str)

        assert result.contains_errors()
        assert result.contains_error_called('err-not-xml-not-string')

    def test_xml_check_not_xml_str_no_start_tag_detailed_output(self, str_not_xml):
        """Perform check to locate the XML Syntax Errors in a string.

        The string has no XML start tag.
        Obtain detailed error output.
        """
        result = iati.validator.validate_is_xml(str_not_xml)

        assert result.contains_errors()
        assert result.contains_error_called('err-not-xml-empty-document')

    def test_xml_check_not_xml_str_text_before_xml_detailed_output(self, str_not_xml, xml_str):
        """Perform check to locate the XML Syntax Errors in a string.

        The string has non-XML text before the XML starts.
        Obtain detailed error output.
        """
        not_xml = str_not_xml + xml_str

        result = iati.validator.validate_is_xml(not_xml)

        assert result.contains_errors()
        assert result.contains_error_called('err-not-xml-empty-document')

    def test_xml_check_not_xml_str_comments_before_detailed_output(self, xml_str, str_not_xml):
        """Perform check to locate the XML Syntax Errors in a string.

        There is a comment added before the XML. The XML contains a text declaration.
        Obtain detailed error output.
        """
        comment = '<!-- ' + str_not_xml + ' -->'
        not_xml = comment + xml_str

        result = iati.validator.validate_is_xml(not_xml)

        assert result.contains_errors()
        assert result.contains_error_called('err-not-xml-xml-text-decl-only-at-doc-start')

    def test_xml_check_not_xml_str_text_after_xml_detailed_output(self, xml_str, str_not_xml):
        """Perform check to locate the XML Syntax Errors in a string.

        The string has non-XML text before the XML starts.
        Obtain detailed error output.
        """
        not_xml = xml_str + str_not_xml

        result = iati.validator.validate_is_xml(not_xml)

        assert result.contains_errors()
        assert result.contains_error_called('err-not-xml-content-at-end')

    def test_xml_check_not_xml_str_xml_after_xml_detailed_output(self, xml_str):
        """Perform check to locate the XML Syntax Errors in a string.

        The string is two concatenated XML strings. Each contains a text declaration.
        Obtain detailed error output.
        """
        not_xml = xml_str + xml_str

        result = iati.validator.validate_is_xml(not_xml)

        assert len(result) == 2
        assert result.contains_errors()
        assert result.contains_error_called('err-not-xml-content-at-end')
        assert result.contains_error_called('err-not-xml-xml-text-decl-only-at-doc-start')

    def test_xml_check_not_xml_str_xml_after_xml_no_text_decl_detailed_output(self, xml_str_no_text_decl):
        """Perform check to locate the XML Syntax Errors in a string.

        The string is two concatenated XML strings. Each contains a text declaration.
        Obtain detailed error output.
        """
        not_xml = xml_str_no_text_decl + xml_str_no_text_decl

        result = iati.validator.validate_is_xml(not_xml)

        assert len(result) == 1
        assert result.contains_errors()
        assert result.contains_error_called('err-not-xml-content-at-end')


class TestIsValidIATIXML(ValidationTestBase):
    """A container for tests checking whether a value is valid IATI XML."""

    def test_iati_xml_check_valid_xml(self, iati_dataset, schema_basic, error_log_empty):
        """Perform check to see whether a parameter is valid IATI XML. The parameter is valid IATI XML."""
        result = iati.validator.validate_is_iati_xml(iati_dataset, schema_basic)

        assert result == error_log_empty

    def test_iati_xml_check_not_xml(self, not_iati_dataset, schema_basic):
        """Perform check to see whether a parameter is valid IATI XML.

        The parameter is not valid IATI XML.
        """
        result = iati.validator.validate_is_iati_xml(not_iati_dataset, schema_basic)

        assert result.contains_errors()

    def test_iati_xml_missing_required_element(self, not_iati_dataset_missing_required_el, schema_basic):  # pylint: disable=invalid-name
        """Perform check to see whether a parameter is valid IATI XML.

        The parameter is not valid IATI XML. It is missing a required element.
        """
        result = iati.validator.validate_is_iati_xml(not_iati_dataset_missing_required_el, schema_basic)

        assert result.contains_errors()
        assert result.contains_error_called('err-not-iati-xml-missing-required-element')

    def test_iati_xml_from_ssot_valid(self, schema_basic, error_log_empty):
        """Perform check to see whether valid XML from the SSOT can be loaded and validated.

        Todo:
            Stop this being fixed to 2.02.

        """
        data = iati.tests.resources.load_as_dataset('ssot-activity-xml-pass/location/01-generic-location', '2.02')

        result = iati.validator.validate_is_iati_xml(data, schema_basic)

        assert result == error_log_empty

    def test_iati_xml_from_ssot_invalid(self, schema_basic):
        """Perform check to see whether invalid XML from the SSOT can be loaded and validated.

        Todo:
            Stop this being fixed to 2.02.

        """
        data = iati.tests.resources.load_as_dataset('ssot-activity-xml-fail/other-identifier/01-missing-attribute-type', '2.02')

        result = iati.validator.validate_is_iati_xml(data, schema_basic)

        assert result.contains_errors()


class TestValidationCodelist(ValidateCodelistsBase):
    """A container for tests relating to validation of Codelists."""

    def test_basic_validation_codelist_valid(self, schema_version):
        """Perform data validation against valid IATI XML that has valid Codelist values.

        Todo:
            Stop this being fixed to 2.02.

        """
        data = iati.tests.resources.load_as_dataset('valid_iati', '2.02')

        assert iati.validator.is_xml(data.xml_str)
        assert iati.validator.is_iati_xml(data, schema_version)
        assert iati.validator.is_valid(data, schema_version)

    def test_basic_validation_codelist_invalid(self, schema_version):
        """Perform data validation against valid IATI XML that has invalid Codelist values.

        Todo:
            Stop this being fixed to 2.02.

        """
        data = iati.tests.resources.load_as_dataset('valid_iati_invalid_code', '2.02')

        assert iati.validator.is_xml(data.xml_str)
        assert iati.validator.is_iati_xml(data, schema_version)
        assert not iati.validator.is_valid(data, schema_version)

    def test_basic_validation_codelist_valid_from_common(self, schema_org_type):
        """Perform data validation against valid IATI XML that has valid Codelist values. The attribute being tested is on an element defined in common.xsd.

        Todo:
            Stop this being fixed to 2.02.

        """
        data = iati.tests.resources.load_as_dataset('valid_iati_valid_code_from_common', '2.02')

        assert iati.validator.is_xml(data.xml_str)
        assert iati.validator.is_iati_xml(data, schema_org_type)
        assert iati.validator.is_valid(data, schema_org_type)

    def test_basic_validation_codelist_invalid_from_common(self, schema_org_type):
        """Perform data validation against valid IATI XML that has invalid Codelist values. The attribute being tested is on an element defined in common.xsd.

        Todo:
            Stop this being fixed to 2.02.

        """
        data = iati.tests.resources.load_as_dataset('valid_iati_invalid_code_from_common', '2.02')

        assert iati.validator.is_xml(data.xml_str)
        assert iati.validator.is_iati_xml(data, schema_org_type)
        assert not iati.validator.is_valid(data, schema_org_type)

    def test_basic_validation_codes_valid_multi_use_codelist(self, schema_org_type):
        """Perform data validation against valid IATI XML that has valid Codelist values. The attributes being tested are under different elements, but require the same Codelist.

        Todo:
            Stop this being fixed to 2.02.

        """
        data = iati.tests.resources.load_as_dataset('valid_iati_valid_codes_multiple_xpaths_for_codelist', '2.02')

        assert iati.validator.is_xml(data.xml_str)
        assert iati.validator.is_iati_xml(data, schema_org_type)
        assert iati.validator.is_valid(data, schema_org_type)

    @pytest.mark.parametrize("data", [
        iati.tests.resources.load_as_dataset('valid_iati_invalid_codes_multiple_xpaths_for_codelist_first', '2.02'),
        iati.tests.resources.load_as_dataset('valid_iati_invalid_codes_multiple_xpaths_for_codelist_second', '2.02')
    ])
    def test_basic_validation_codes_invalid_multi_use_codelist(self, data, schema_org_type):
        """Perform data validation against valid IATI XML that has invalid Codelist values. The attributes being tested are under different elements, but require the same Codelist.

        Todo:
            Stop this being fixed to 2.02.

        """
        assert iati.validator.is_xml(data.xml_str)
        assert iati.validator.is_iati_xml(data, schema_org_type)
        assert not iati.validator.is_valid(data, schema_org_type)

    def test_basic_validation_codelist_incomplete_present(self, schema_incomplete_codelist):
        """Perform data validation against valid IATI XML that has valid Codelist values. The attribute being tested refers to an incomplete Codelist. The value is on the list.
        Todo:
            Stop this being fixed to 2.02.

        """
        data = iati.tests.resources.load_as_dataset('valid_iati_incomplete_codelist_code_present', '2.02')

        assert iati.validator.is_xml(data.xml_str)
        assert iati.validator.is_iati_xml(data, schema_incomplete_codelist)
        assert iati.validator.is_valid(data, schema_incomplete_codelist)

    def test_basic_validation_codelist_incomplete_not_present(self, schema_incomplete_codelist):
        """Perform data validation against valid IATI XML that has valid Codelist values. The attribute being tested refers to an incomplete Codelist. The value is not on the list.

        Todo:
            Stop this being fixed to 2.02.

        """
        data = iati.tests.resources.load_as_dataset('valid_iati_incomplete_codelist_code_not_present', '2.02')

        assert iati.validator.is_xml(data.xml_str)
        assert iati.validator.is_iati_xml(data, schema_incomplete_codelist)
        assert iati.validator.is_valid(data, schema_incomplete_codelist)

    def test_basic_validation_short_mapping_xpath(self, schema_short_mapping_codelist):
        """Perform data validation against valid IATI XML. The attribute being tested refers to a Codelist with an abnormally short mapping file path. The data has no attributes mapped to by the Codelist.

        Todo:
            Stop this being fixed to 2.02.

        """
        data = iati.tests.resources.load_as_dataset('valid_iati', '2.02')

        assert iati.validator.is_xml(data.xml_str)
        assert iati.validator.is_iati_xml(data, schema_short_mapping_codelist)
        assert iati.validator.is_valid(data, schema_short_mapping_codelist)

    def test_basic_validation_codelist_code_from_element_valid(self, schema_element_text_codelist):
        """Perform data validation against valid IATI XML. The Codelist being tested is being checked against an element text rather than an attribute.

        Todo:
            Stop this being fixed to 2.02.

        """
        data = iati.tests.resources.load_as_dataset('valid_iati_codelist_mapping_element_text_valid_code', '2.02')

        assert iati.validator.is_xml(data.xml_str)
        assert iati.validator.is_iati_xml(data, schema_element_text_codelist)
        assert iati.validator.is_valid(data, schema_element_text_codelist)

    def test_basic_validation_codelist_code_from_element_invalid(self, schema_element_text_codelist):
        """Perform data validation against valid IATI XML. The Codelist being tested is being checked against an element text rather than an attribute.

        Todo:
            Stop this being fixed to 2.02.

        """
        data = iati.tests.resources.load_as_dataset('valid_iati_codelist_mapping_element_text_invalid_code', '2.02')

        assert iati.validator.is_xml(data.xml_str)
        assert iati.validator.is_iati_xml(data, schema_element_text_codelist)
        assert not iati.validator.is_valid(data, schema_element_text_codelist)


class TestValidationVocabularies(ValidateCodelistsBase):
    """A container for tests relating to validation of vocabularies and associated Codelists."""

    def test_validation_codelist_vocab_default_implicit(self, schema_sectors):
        """Perform data validation against valid IATI XML with a vocabulary that has been implicitly set.

        Todo:
            Stop this being fixed to 2.02.

        """
        data = iati.tests.resources.load_as_dataset('valid_iati_vocab_default_implicit', '2.02')

        assert iati.validator.is_xml(data.xml_str)
        assert iati.validator.is_iati_xml(data, schema_sectors)
        assert iati.validator.is_valid(data, schema_sectors)

    def test_validation_codelist_vocab_default_implicit_invalid_code(self, schema_sectors):
        """Perform data validation against valid IATI XML with a vocabulary that has been implicitly set. The code is invalid.

        Todo:
            Stop this being fixed to 2.02.

        """
        data = iati.tests.resources.load_as_dataset('valid_iati_vocab_default_implicit_invalid_code', '2.02')

        assert iati.validator.is_xml(data.xml_str)
        assert iati.validator.is_iati_xml(data, schema_sectors)
        assert not iati.validator.is_valid(data, schema_sectors)

    def test_validation_codelist_vocab_default_explicit(self, schema_sectors):
        """Perform data validation against valid IATI XML with a vocabulary that has been explicitly set as the default value.

        Todo:
            Stop this being fixed to 2.02.

        """
        data = iati.tests.resources.load_as_dataset('valid_iati_vocab_default_explicit', '2.02')

        assert iati.validator.is_xml(data.xml_str)
        assert iati.validator.is_iati_xml(data, schema_sectors)
        assert iati.validator.is_valid(data, schema_sectors)

    def test_validation_codelist_vocab_non_default(self, schema_sectors):
        """Perform data validation against valid IATI XML with a vocabulary that has been explicitly set as a valid non-default value. The code is valid against this non-default vocabulary.

        Todo:
            Stop this being fixed to 2.02.

        """
        data = iati.tests.resources.load_as_dataset('valid_iati_vocab_non_default', '2.02')

        assert iati.validator.is_xml(data.xml_str)
        assert iati.validator.is_iati_xml(data, schema_sectors)
        assert iati.validator.is_valid(data, schema_sectors)

    def test_validation_codelist_vocab_multiple_same_valid(self, schema_sectors):
        """Perform data validation against valid IATI XML with an activity that uses multiple instances of the same element that uses vocabularies.

        The vocabulary used by each of these elements is the same.
        The codes are valid against the vocabularies.
        Percentages add up to 100.

        Todo:
            Stop this being fixed to 2.02.

        """
        data = iati.tests.resources.load_as_dataset('valid_iati_vocab_multiple_same_valid', '2.02')

        assert iati.validator.is_xml(data.xml_str)
        assert iati.validator.is_iati_xml(data, schema_sectors)
        assert iati.validator.is_valid(data, schema_sectors)

    def test_validation_codelist_vocab_multiple_different_valid(self, schema_sectors):
        """Perform data validation against valid IATI XML with an activity that uses multiple instances of the same element that uses vocabularies.

        The vocabulary used by each of these elements is different.
        The codes are valid against the vocabularies.
        Percentages add up to 100.

        Todo:
            Stop this being fixed to 2.02.

        """
        data = iati.tests.resources.load_as_dataset('valid_iati_vocab_multiple_different_valid', '2.02')

        assert iati.validator.is_xml(data.xml_str)
        assert iati.validator.is_iati_xml(data, schema_sectors)
        assert iati.validator.is_valid(data, schema_sectors)

    def test_validation_codelist_vocab_multiple_same_invalid_code(self, schema_sectors):
        """Perform data validation against valid IATI XML with an activity that uses multiple instances of the same element that uses vocabularies.

        The vocabulary used by each of these elements is the same.
        The codes are valid against the vocabularies.
        Percentages add up to 100.

        Todo:
            Stop this being fixed to 2.02.

        """
        data = iati.tests.resources.load_as_dataset('valid_iati_vocab_multiple_same_invalid_code', '2.02')

        assert iati.validator.is_xml(data.xml_str)
        assert iati.validator.is_iati_xml(data, schema_sectors)
        assert not iati.validator.is_valid(data, schema_sectors)

    def test_validation_codelist_vocab_multiple_different_invalid_code(self, schema_sectors):
        """Perform data validation against valid IATI XML with an activity that uses multiple instances of the same element that uses vocabularies.

        The vocabulary used by each of these elements is different.
        The codes are valid against the vocabularies.
        Percentages add up to 100.

        Todo:
            Stop this being fixed to 2.02.

        """
        data = iati.tests.resources.load_as_dataset('valid_iati_vocab_multiple_different_invalid_code', '2.02')

        assert iati.validator.is_xml(data.xml_str)
        assert iati.validator.is_iati_xml(data, schema_sectors)
        assert not iati.validator.is_valid(data, schema_sectors)

    def test_validation_codelist_vocab_user_defined(self, schema_sectors):
        """Perform data validation against valid IATI XML with a user-defined vocabulary. No URI is defined, so the code cannot be checked.

        Todo:
            Stop this being fixed to 2.02.

        """
        data = iati.tests.resources.load_as_dataset('valid_iati_vocab_user_defined', '2.02')

        assert iati.validator.is_xml(data.xml_str)
        assert iati.validator.is_iati_xml(data, schema_sectors)
        assert iati.validator.is_valid(data, schema_sectors)

    @pytest.mark.skip(reason="Not yet implemented - need to be able to load Codelists from URLs")
    def test_validation_codelist_vocab_user_defined_with_uri_readable(self, schema_sectors):
        """Perform data validation against valid IATI XML with a user-defined vocabulary. A URI is defined, and points to a machine-readable codelist. As such, the code can be checked. The @code is valid.

        Todo:
            Stop this being fixed to 2.02.

        """
        data = iati.tests.resources.load_as_dataset('valid_iati_vocab_user_defined_with_uri_readable', '2.02')

        assert iati.validator.is_xml(data.xml_str)
        assert iati.validator.is_iati_xml(data, schema_sectors)
        assert iati.validator.is_valid(data, schema_sectors)

    @pytest.mark.skip(reason="Not yet implemented - need to be able to load Codelists from URLs")
    def test_validation_codelist_vocab_user_defined_with_uri_readable_bad_code(self, schema_sectors):
        """Perform data validation against valid IATI XML with a user-defined vocabulary. A URI is defined, and points to a machine-readable codelist. As such, the code can be checked. The @code is not in the list.

        Todo:
            Check that this is a legitimate check to be performed, given the contents and guidance given in the Standard.

            Stop this being fixed to 2.02.
        """
        data = iati.tests.resources.load_as_dataset('valid_iati_vocab_user_defined_with_uri_readable_bad_code', '2.02')

        assert iati.validator.is_xml(data.xml_str)
        assert iati.validator.is_iati_xml(data, schema_sectors)
        assert not iati.validator.is_valid(data, schema_sectors)

    @pytest.mark.skip(reason="Not yet implemented - need to be able to load Codelists from URLs")
    def test_validation_codelist_vocab_user_defined_with_uri_unreadable(self, schema_sectors):
        """Perform data validation against valid IATI XML with a user-defined vocabulary. A URI is defined, and points to a non-machine-readable codelist. As such, the @code cannot be checked. The @code is valid.

        Todo:
            Remove xfail and work on functionality to fully fetch and parse user-defined codelists after higher priority functionality is finished.

            Stop this being fixed to 2.02.
        """
        data = iati.tests.resources.load_as_dataset('valid_iati_vocab_user_defined_with_uri_unreadable', '2.02')

        assert iati.validator.is_xml(data.xml_str)
        assert iati.validator.is_iati_xml(data, schema_sectors)
        assert iati.validator.is_valid(data, schema_sectors)


class TestValidateRulesets(object):
    """A container for tests relating to validation of Rulesets."""

    def test_basic_validation_ruleset_valid(self, schema_ruleset):
        """Perform data validation against valid IATI XML that is valid against the Standard Ruleset.

        Todo:
            Stop this being fixed to 2.02.

        """
        data = iati.tests.resources.load_as_dataset('valid_std_ruleset', '2.02')

        assert iati.validator.is_xml(data.xml_str)
        assert iati.validator.is_iati_xml(data, schema_ruleset)
        assert iati.validator.is_valid(data, schema_ruleset)

    @pytest.mark.parametrize("invalid_xml_file", [
        'ruleset-std/invalid_std_ruleset_bad_date_order',
        'ruleset-std/invalid_std_ruleset_bad_identifier',
        'ruleset-std/invalid_std_ruleset_does_not_sum_100',
        'ruleset-std/invalid_std_ruleset_missing_sector_element'
    ])
    def test_basic_validation_ruleset_invalid(self, schema_ruleset, invalid_xml_file):
        """Perform data validation against valid IATI XML that does not conform to the Standard Ruleset.

        Todo:
            Stop this being fixed to 2.02.

        """
        data = iati.tests.resources.load_as_dataset(invalid_xml_file, '2.02')

        assert iati.validator.is_xml(data.xml_str)
        assert iati.validator.is_iati_xml(data, schema_ruleset)
        assert not iati.validator.is_valid(data, schema_ruleset)

    def test_one_ruleset_error_added_for_multiple_rule_errors(self, schema_ruleset):
<<<<<<< HEAD
        """Check that a Dataset containing multiple Rule errors produces an error log containing only one Ruleset error.

        Todo:
            Stop this being fixed to 2.02.

        """
        data_with_multiple_rule_errors = iati.tests.resources.load_as_dataset('ruleset-std/invalid_std_ruleset_multiple_rule_errors', '2.02')
        result = iati.validator.full_validation(data_with_multiple_rule_errors, schema_ruleset)
=======
        """Check that a Dataset containing multiple Rule errors produces an error log containing only one Ruleset error."""
        data_with_multiple_rule_errors = iati.tests.resources.load_as_dataset('ruleset-std/invalid_std_ruleset_multiple_rule_errors')
        result = iati.validator._check_ruleset_conformance(data_with_multiple_rule_errors, schema_ruleset)  # pylint: disable=protected-access
>>>>>>> 5d1fb237

        assert len(result.get_errors_or_warnings_by_category('rule')) > 1
        assert len(result.get_errors_or_warnings_by_name('err-ruleset-conformance-fail')) == 1

    def test_multiple_ruleset_error_added_for_multiple_rulesets(self):
        """Check that a Schema containing multiple Rulesets produces an error log containing multiple Ruleset errors when each errors.

        Todo:
            Stop this being fixed to 2.02.

        """
        data_with_multiple_rule_errors = iati.tests.resources.load_as_dataset('ruleset-std/invalid_std_ruleset_multiple_rule_errors', '2.02')
        ruleset_1 = iati.default.ruleset('2.02')
        ruleset_2 = iati.default.ruleset('2.02')
        schema = iati.default.activity_schema(None, False)
        schema.rulesets.add(ruleset_1)
        schema.rulesets.add(ruleset_2)
<<<<<<< HEAD

        result = iati.validator.full_validation(data_with_multiple_rule_errors, schema)
=======
        result = iati.validator._check_ruleset_conformance(data_with_multiple_rule_errors, schema)  # pylint: disable=protected-access
>>>>>>> 5d1fb237

        assert len(result.get_errors_or_warnings_by_category('rule')) > 1
        assert len(result.get_errors_or_warnings_by_name('err-ruleset-conformance-fail')) == 2

    def test_no_ruleset_errors_added_for_rule_warnings(self, schema_ruleset):
<<<<<<< HEAD
        """Check that a Dataset containing only Rule warnings does not result in a Ruleset error being added.

        Todo:
            Stop this being fixed to 2.02.

        """
        data_with_rule_warnings_only = iati.tests.resources.load_as_dataset('valid_std_ruleset', '2.02')

        result = iati.validator.full_validation(data_with_rule_warnings_only, schema_ruleset)
=======
        """Check that a Dataset containing only Rule warnings does not result in a Ruleset error being added."""
        data_with_rule_warnings_only = iati.tests.resources.load_as_dataset('valid_std_ruleset')
        result = iati.validator._check_ruleset_conformance(data_with_rule_warnings_only, schema_ruleset)  # pylint: disable=protected-access
>>>>>>> 5d1fb237

        assert len(result.get_warnings()) >= 1
        assert len(result.get_errors_or_warnings_by_category('rule')) >= 1
        assert result.get_errors_or_warnings_by_name('err-ruleset-conformance-fail') == []


class TestValidatorFullValidation(ValidateCodelistsBase):
    """A container for tests relating to detailed error output from validation."""

    def test_full_validation_not_xml_detailed_output(self, schema_basic):
        """Perform full validation against a string that is not XML."""
        not_xml = 'This is not XML.'

        result = iati.validator.full_validation(not_xml, schema_basic)

        assert len(result) == 1
        assert result.contains_error_called('err-not-xml-empty-document')

    def test_full_validation_iati_xml(self, not_iati_dataset_missing_required_el, schema_basic):  # pylint: disable=invalid-name
        """Perform check to see whether a parameter is valid IATI XML.

        The parameter is not valid IATI XML. It is missing a required element.
        """
        result = iati.validator.full_validation(not_iati_dataset_missing_required_el, schema_basic)

        assert result.contains_errors()
        assert result.contains_error_called('err-not-iati-xml-missing-required-element')

    def test_full_validation_codelist_valid_detailed_output(self, schema_version):
        """Perform data validation against valid IATI XML that has valid Codelist values.  Obtain detailed error output.

        Todo:
            Stop this being fixed to 2.02.

        """
        data = iati.tests.resources.load_as_dataset('valid_iati', '2.02')

        assert iati.validator.full_validation(data, schema_version) == iati.validator.ValidationErrorLog()

    def test_full_validation_codelist_invalid_detailed_output(self, schema_version):
        """Perform data validation against valid IATI XML that has invalid Codelist values.

        Todo:
            Stop this being fixed to 2.02.

        """
        xml_str = iati.tests.resources.load_as_string('valid_iati_invalid_code', '2.02')
        data = iati.Dataset(xml_str)

        result = iati.validator.full_validation(data, schema_version)[0]

        assert isinstance(result, iati.validator.ValidationError)
        assert result.name == 'err-code-not-on-codelist'
        assert result.status == 'error'
        assert result.line_number == 3
        assert result.context == '\n'.join(xml_str.split('\n')[1:4])
        assert 'Version' in result.info
        assert 'Version' in result.help

    def test_full_validation_codelist_incomplete_present_detailed_output(self, schema_incomplete_codelist, error_log_empty):
        """Perform data validation against valid IATI XML that has valid Codelist values. The attribute being tested refers to an incomplete Codelist. The value is on the list.
        Obtain detailed error output.

        Todo:
            Stop this being fixed to 2.02.

        """
        data = iati.tests.resources.load_as_dataset('valid_iati_incomplete_codelist_code_present', '2.02')

        result = iati.validator.full_validation(data, schema_incomplete_codelist)

        assert result == error_log_empty

    def test_full_validation_codelist_incomplete_not_present_detailed_output(self, schema_incomplete_codelist):
        """Perform data validation against valid IATI XML that has valid Codelist values. The attribute being tested refers to an incomplete Codelist. The value is not on the list.
        Obtain detailed error output.

        Todo:
            Stop this being fixed to 2.02.

        """
        xml_str = iati.tests.resources.load_as_string('valid_iati_incomplete_codelist_code_not_present', '2.02')
        data = iati.Dataset(xml_str)

        result = iati.validator.full_validation(data, schema_incomplete_codelist)[0]

        assert result.name == 'warn-code-not-on-codelist'
        assert result.line_number == 18
        assert result.context == '\n'.join(xml_str.split('\n')[16:19])
        assert result.status == 'warning'
        assert 'Country' in result.info
        assert 'Country' in result.help

    def test_full_validation_ruleset_conformance_fail(self, schema_ruleset):
        """Perform data validation against valid IATI XML that does not conform to Rulesets."""
        data_with_multiple_rule_errors = iati.tests.resources.load_as_dataset('ruleset-std/invalid_std_ruleset_multiple_rule_errors')
        result = iati.validator.full_validation(data_with_multiple_rule_errors, schema_ruleset)

        assert len(result.get_errors_or_warnings_by_category('rule')) > 1
        assert len(result.get_errors_or_warnings_by_name('err-ruleset-conformance-fail')) == 1<|MERGE_RESOLUTION|>--- conflicted
+++ resolved
@@ -1090,7 +1090,6 @@
         assert not iati.validator.is_valid(data, schema_ruleset)
 
     def test_one_ruleset_error_added_for_multiple_rule_errors(self, schema_ruleset):
-<<<<<<< HEAD
         """Check that a Dataset containing multiple Rule errors produces an error log containing only one Ruleset error.
 
         Todo:
@@ -1099,11 +1098,6 @@
         """
         data_with_multiple_rule_errors = iati.tests.resources.load_as_dataset('ruleset-std/invalid_std_ruleset_multiple_rule_errors', '2.02')
         result = iati.validator.full_validation(data_with_multiple_rule_errors, schema_ruleset)
-=======
-        """Check that a Dataset containing multiple Rule errors produces an error log containing only one Ruleset error."""
-        data_with_multiple_rule_errors = iati.tests.resources.load_as_dataset('ruleset-std/invalid_std_ruleset_multiple_rule_errors')
-        result = iati.validator._check_ruleset_conformance(data_with_multiple_rule_errors, schema_ruleset)  # pylint: disable=protected-access
->>>>>>> 5d1fb237
 
         assert len(result.get_errors_or_warnings_by_category('rule')) > 1
         assert len(result.get_errors_or_warnings_by_name('err-ruleset-conformance-fail')) == 1
@@ -1121,18 +1115,13 @@
         schema = iati.default.activity_schema(None, False)
         schema.rulesets.add(ruleset_1)
         schema.rulesets.add(ruleset_2)
-<<<<<<< HEAD
 
         result = iati.validator.full_validation(data_with_multiple_rule_errors, schema)
-=======
-        result = iati.validator._check_ruleset_conformance(data_with_multiple_rule_errors, schema)  # pylint: disable=protected-access
->>>>>>> 5d1fb237
 
         assert len(result.get_errors_or_warnings_by_category('rule')) > 1
         assert len(result.get_errors_or_warnings_by_name('err-ruleset-conformance-fail')) == 2
 
     def test_no_ruleset_errors_added_for_rule_warnings(self, schema_ruleset):
-<<<<<<< HEAD
         """Check that a Dataset containing only Rule warnings does not result in a Ruleset error being added.
 
         Todo:
@@ -1142,11 +1131,6 @@
         data_with_rule_warnings_only = iati.tests.resources.load_as_dataset('valid_std_ruleset', '2.02')
 
         result = iati.validator.full_validation(data_with_rule_warnings_only, schema_ruleset)
-=======
-        """Check that a Dataset containing only Rule warnings does not result in a Ruleset error being added."""
-        data_with_rule_warnings_only = iati.tests.resources.load_as_dataset('valid_std_ruleset')
-        result = iati.validator._check_ruleset_conformance(data_with_rule_warnings_only, schema_ruleset)  # pylint: disable=protected-access
->>>>>>> 5d1fb237
 
         assert len(result.get_warnings()) >= 1
         assert len(result.get_errors_or_warnings_by_category('rule')) >= 1
