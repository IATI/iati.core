--- conflicted
+++ resolved
@@ -14,17 +14,7 @@
 from io import StringIO
 import chardet
 from lxml import etree
-<<<<<<< HEAD
-# try-except to prevent errors caused by `from .versions import Version` in `__init__.py`
-try:
-    import iati
-    iati.Version  # pylint: disable=pointless-statement
-    import iati.constants
-except AttributeError:
-    pass
-=======
 import iati
->>>>>>> 83b13fc7
 
 
 def add_namespace(tree, new_ns_name, new_ns_uri):
@@ -352,21 +342,4 @@
         Potentially too tightly coupled to the Python `logging` module.
 
     """
-<<<<<<< HEAD
-    log(logging.WARN, msg, *args, **kwargs)
-
-
-def versions_for_integer(integer):
-    """Return a list containing the supported versions for the input integer version.
-
-    Args:
-        integer (int): The integer version to find the supported version for.
-
-    Returns:
-        list of iati.Version: Containing the supported versions for the input integer.
-
-    """
-    return [version for version in iati.constants.STANDARD_VERSIONS if version.major == integer]
-=======
-    log(logging.WARN, msg, *args, **kwargs)
->>>>>>> 83b13fc7
+    log(logging.WARN, msg, *args, **kwargs)