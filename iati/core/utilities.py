"""A module containing utility functions."""
import logging
import os
from io import StringIO
from lxml import etree
import iati.core.constants


def add_namespace(tree, new_ns_name, new_ns_uri):
    """Add a namespace to a Schema.

    Params:
        tree (etree._ElementTree): The ElementTree to add a namespace to.
        new_ns_name (str): The name of the new namespace. Must be valid against https://www.w3.org/TR/REC-xml-names/#NT-NSAttName
        new_ns_uri (str): The URI for the new namespace. Must be non-empty and valid against https://www.ietf.org/rfc/rfc2396.txt

    Returns:
        iati.core.Schema: The provided Schema, modified to include the specified namespace.

    Raises:
        TypeError: If an attempt is made to add a namespace to something other than a Schema.
        ValueError: If the namespace name or URI are invalid values.
        ValueError: If the namespace name already exists.

    Note:
        lxml does not allow modification of namespaces within a tree that already exists. As such, string manipulation is used. https://bugs.launchpad.net/lxml/+bug/555602

    Todo:
        Also add new namespaces to Datasets.

        Add checks for the format of new_ns_name - for syntax, see: https://www.w3.org/TR/REC-xml-names/#NT-NSAttName

        Add checks for the format of new_ns_uri - for syntax, see: https://www.ietf.org/rfc/rfc2396.txt

        Tidy this up.

    """
    if not isinstance(tree, etree._ElementTree):  # pylint: disable=protected-access
        msg = "The `tree` parameter must be of type `etree._ElementTree` - it was of type {0}".format(type(tree))
        iati.core.utilities.log_error(msg)
        raise TypeError(msg)
    if not isinstance(new_ns_name, str) or not new_ns_name:
        msg = "The `new_ns_name` parameter must be a non-empty string."
        iati.core.utilities.log_error(msg)
        raise ValueError(msg)
    if not isinstance(new_ns_uri, str) or not new_ns_uri:
        msg = "The `new_ns_uri` parameter must be a valid URI."
        iati.core.utilities.log_error(msg)
        raise ValueError(msg)

    initial_nsmap = tree.getroot().nsmap
    # prevent modification of existing namespaces
    if new_ns_name in initial_nsmap:
        if new_ns_uri == initial_nsmap[new_ns_name]:
            return tree
        else:
            msg = "There is already a namespace called {0}.".format(new_ns_name)
            iati.core.utilities.log_error(msg)
            raise ValueError(msg)

    # to add new namespace, use algorithm from http://stackoverflow.com/a/11350061
    schema_str = etree.tostring(tree.getroot(), pretty_print=True).decode('unicode_escape')
    interim_tree = etree.ElementTree(element=None, file=StringIO(schema_str))
    root = interim_tree.getroot()
    nsmap = root.nsmap
    nsmap[new_ns_name] = new_ns_uri
    new_root = etree.Element(root.tag, nsmap=nsmap)
    new_root[:] = root[:]
    new_tree = etree.ElementTree(new_root)

    return new_tree


def convert_tree_to_schema(tree):
    """Convert an etree to a schema.

    Args:
        tree (etree._ElementTree): An XML element tree representing an XML Schema.

    Returns:
        etree.XMLSchema: The XML schema that the provided tree represented.

    Warning:
        Should raise exceptions when there are errors during execution.

        Needs to better distinguish between an `etree.XMLSchema`, an `iati.core.Schema`, an `iati.core.ActivitySchema` and an `iati.core.OrganisationSchema`.

        Does not fully hide the lxml internal workings.

    Todo:
        Surround schema conversion with error handling.

    """
    return etree.XMLSchema(tree)


def convert_xml_to_tree(xml):
    """Convert an XML string into an etree.

    Args:
        xml (str): An XML string to be converted.

    Returns:
        etree._Element: An lxml element tree representing the provided XML.

    Warning:
        Does not fully hide the lxml internal workings.

    Raises:
        ValueError: The XML provided was something other than a string.
        lxml.etree.XMLSyntaxError: There was an error with the syntax of the provided XML.

    """
    try:
        tree = etree.fromstring(xml)
        return tree
    except etree.XMLSyntaxError as xml_syntax_err:
        msg = "There was a problem with the provided XML, and it could therefore not be turned into a tree."
        iati.core.utilities.log_error(msg)
        raise xml_syntax_err
    except ValueError:
        msg = "To parse XML into a tree, the XML must be a string, not a {0}.".format(type(xml))
        iati.core.utilities.log_error(msg)
        raise ValueError(msg)


def dict_raise_on_duplicates(ordered_pairs):
    """Reject duplicate keys in a dictionary.

    RFC4627 merely says that keys in a JSON file SHOULD be unique. As such, `json.loads()` permits duplicate keys, and overwrites earlier values with those later in the string.

    In creating Rulesets, we wish to forbid duplicate keys. As such, this function may be used to do this.

    Algorithm from https://stackoverflow.com/a/14902564

    Args:
        ordered_pairs (list of tuples): A list of (key, value) pairs.

    Raises:
        ValueError: When there are duplicate keys.

    Returns:
        dict: A dictionary constructed from `ordered_pairs`.

    """
<<<<<<< HEAD
    d = {}
    for k, v in ordered_pairs:
        if k in d:
           raise ValueError("duplicate key: %r" % (k,))
        else:
           d[k] = v
    return d
=======
    duplicate_free_dict = {}
    for key, value in ordered_pairs:
        if key in duplicate_free_dict:
            raise ValueError("duplicate key: %r" % (key,))
        else:
            duplicate_free_dict[key] = value
    return duplicate_free_dict
>>>>>>> cda94d9e


def log(lvl, msg, *args, **kwargs):
    """Log a message of some level.

    Args:
        lvl (int): The level of message being logged.
        msg (str): The message that is to be logged.
        *args
        **kwargs

    Warning:
        Potentially too tightly coupled to the Python `logging` module.

        Logging needs to be defined in a much more useful and configurable manner.

        Logging should not fill up logfiles at lightspeed unless this is specifically desired.

        Outputs should be more easily parsable.

    """
    logging.basicConfig(
        filename=os.path.join(iati.core.constants.LOG_FILE_NAME),
        format='%(asctime)s %(levelname)s:%(name)s: %(message)s %(stack_info)s',
        level=logging.DEBUG
    )
    logger = logging.getLogger(iati.core.constants.LOGGER_NAME)
    logger.log(lvl, msg, *args, **kwargs)


def log_error(msg, *args, **kwargs):
    """Log an error.

    Args:
        msg (str): The message that is to be logged.
        *args
        **kwargs

    Warning:
        Potentially too tightly coupled to the Python `logging` module.

    """
    log(logging.ERROR, msg, *args, **kwargs)


def log_exception(msg, *args, **kwargs):
    """Log an exception.

    An exception is like an error, but with a stack trace.

    Args:
        msg (str): The message that is to be logged.
        *args
        **kwargs

    Warning:
        Potentially too tightly coupled to the Python `logging` module.

    """
    log(logging.ERROR, msg, exc_info=True, *args, **kwargs)


def log_warning(msg, *args, **kwargs):
    """Log a warning.

    Args:
        msg (str): The message that is to be logged.
        *args
        **kwargs

    Warning:
        Potentially too tightly coupled to the Python `logging` module.

    """
    log(logging.WARN, msg, *args, **kwargs)<|MERGE_RESOLUTION|>--- conflicted
+++ resolved
@@ -143,15 +143,6 @@
         dict: A dictionary constructed from `ordered_pairs`.
 
     """
-<<<<<<< HEAD
-    d = {}
-    for k, v in ordered_pairs:
-        if k in d:
-           raise ValueError("duplicate key: %r" % (k,))
-        else:
-           d[k] = v
-    return d
-=======
     duplicate_free_dict = {}
     for key, value in ordered_pairs:
         if key in duplicate_free_dict:
@@ -159,7 +150,6 @@
         else:
             duplicate_free_dict[key] = value
     return duplicate_free_dict
->>>>>>> cda94d9e
 
 
 def log(lvl, msg, *args, **kwargs):
