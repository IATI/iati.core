--- conflicted
+++ resolved
@@ -296,16 +296,13 @@
 
         super(RuleRegexMatches, self).__init__(xpath_base, case)
 
-<<<<<<< HEAD
         try:
             re.compile(case['regex'])
         except sre_constants.error:
             raise ValueError
 
-    def is_valid_for(self):
-=======
+
     def is_valid_for(self, dataset_tree):
->>>>>>> ec06d3ef
         """Check that the Element specified by `paths` matches the given regex case."""
         paths = self.case['paths']
         pattern = re.compile(self.case['regex'])
@@ -330,16 +327,12 @@
 
         super(RuleRegexNoMatches, self).__init__(xpath_base, case)
 
-<<<<<<< HEAD
         try:
             re.compile(case['regex'])
         except sre_constants.error:
             raise ValueError
 
-    def is_valid_for(self):
-=======
     def is_valid_for(self, dataset_tree):
->>>>>>> ec06d3ef
         """Rule implementation method."""
         paths = self.case['paths']
         pattern = re.compile(self.case['regex'])
