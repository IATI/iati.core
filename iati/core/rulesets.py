"""A module containing a core representation of IATI Rulesets.

Note:
    Rulesets are under-implemented since it is expected that their implementation will be similar to that of Codelists, which is currently unstable. Once Codelist stability has been increased, Rulesets may be fully-implemented.

Todo:
    Review for edge cases.
    Consider how we should handle lxml errors.
    Remove references to `case`.

"""
from datetime import datetime
import json
import re
import sre_constants
from decimal import Decimal
import jsonschema
# import lxml
import six
import iati.core.default
import iati.core.utilities


_VALID_RULE_TYPES = ["atleast_one", "dependent", "sum", "date_order", "no_more_than_one", "regex_matches", "regex_no_matches", "startswith", "unique"]


def constructor_for_rule_type(rule_type):
    """Locate the constructor for specific Rule types.

    Args:
        rule_type (str): The name of the type of Rule to identify the class for.

    Returns:
        type: A constructor for a class that inherits from Rule.

    Raises:
        KeyError: When a non-permitted `rule_type` is provided.

    """
    possible_rule_types = {
        'atleast_one': RuleAtLeastOne,
        'date_order': RuleDateOrder,
        'dependent': RuleDependent,
        'no_more_than_one': RuleNoMoreThanOne,
        'regex_matches': RuleRegexMatches,
        'regex_no_matches': RuleRegexNoMatches,
        'startswith': RuleStartsWith,
        'sum': RuleSum,
        'unique': RuleUnique
    }

    return possible_rule_types[rule_type]


class Ruleset(object):
    """Representation of a Ruleset as defined within the IATI SSOT.

    Warning:
        Rulesets have not yet been implemented. They will likely have a similar API to Codelists, although this is yet to be determined.

    """

    def __init__(self, ruleset_str):
        """Initialise a Ruleset.

        Args:
            ruleset_str (str): A string that represents a Ruleset.

        Raises:
            TypeError: When a `ruleset_str` is not a string.
            ValueError: When a `ruleset_str` does not validate against the Ruleset Schema or cannot be correctly decoded.

        """
        try:
            self.ruleset = json.loads(ruleset_str, object_pairs_hook=iati.core.utilities.dict_raise_on_duplicates)
        except TypeError:
            raise ValueError
        self.validate_ruleset()
        self.rules = set()
        self._set_rules()

    def validate_ruleset(self):
        """Validate a Ruleset against the Ruleset Schema.

        Raises:
            ValueError: When `ruleset_str` does not validate against the Ruleset Schema.

        """
        try:
            jsonschema.validate(self.ruleset, iati.core.default.ruleset_schema())
        except jsonschema.ValidationError:
            raise ValueError

    def _set_rules(self):
        """Set the Rules of the Ruleset.

        Extract each case of each Rule from the Ruleset and add to initialised `rules` set.

        """
        for context, rule in self.ruleset.items():
            for rule_type, cases in rule.items():
                for case in cases['cases']:
                    constructor = constructor_for_rule_type(rule_type)
                    new_rule = constructor(context, case)
                    self.rules.add(new_rule)


class Rule(object):
    """Representation of a Rule contained within a Ruleset.

    Acts as a base class for specific types of Rule that actually check the content of the data.

    Todo:
        Determine whether this should be an Abstract Base Class.

    """

    def __init__(self, context, case):
        """Initialise a Rule.

        Args:
            context (str): The base of the XPath that the Rule will act upon.
            case (dict): Specific configuration for this instance of the Rule.

        Raises:
            TypeError: When a parameter is of an incorrect type.
            ValueError: When a rule_type is not one of the permitted Rule types.

        """
        self.case = case
        self.context = self._validated_context(context)
        self._valid_rule_configuration(case)
        self._set_case_attributes(case)
        self._normalize_xpaths()

    def _validated_context(self, context):
        """Check that a valid `context` is given for a Rule.

        Args:
            context (str): The XPath expression that selects XML elements that the Rule acts against.

        Returns:
            str: A valid XPath.

        Raises:
            TypeError: When an argument is given that is not a string.
            ValueError: When `context` is an empty string.

        """
        if isinstance(context, six.string_types):
            if context != '':
                return context
            raise ValueError
        raise TypeError

    def _normalize_xpath(self, path):
        """Normalize a single XPath by combining it with `context`.

        Args:
            path (str): An XPath.

        Raises:
            AttributeError: When the `context` isn't set.
            ValueError: When `path` is an empty string.

        Todo:
            Add some logging.
            Re-evaluate this.

        """
        if path == '':
            raise ValueError
        return '/'.join([self.context, path])

    def _normalize_condition(self):
        """Normalize `condition` xpaths."""
        try:
            self.normalized_paths.append(self._normalize_xpath(self.condition))
        except AttributeError:
            pass

    def _normalize_xpaths(self):
        """Normalize xpaths by combining them with `context`.

        Note:
            May be overridden in child class that does not use `paths`.

        """
        self.normalized_paths = [self._normalize_xpath(path) for path in self.paths]
        self._normalize_condition()

    def _valid_rule_configuration(self, case):
        """Check that a configuration being passed into a Rule is valid for the given type of Rule.

        Args:
            case (dict): A dictionary of values, generally parsed as a case from a Ruleset.

        Raises:
            AttributeError: When the Rule name is unset or does not have the required attributes.
            ValueError: When the case is not valid for the type of Rule.

        Note:
            The `name` attribute on the class must be set to a valid rule_type before this function is called.

        """
        try:
            jsonschema.validate(case, self._ruleset_schema_section())
        except jsonschema.ValidationError:
            raise ValueError

    def _set_case_attributes(self, case):
        """Make the required attributes within a case their own attributes in the class.

        Args:
            case (dict): The case to take values from.

        Todo:
            Set non-required properties such as a `condition`.

        """
        required_attributes = self._case_attributes(self._ruleset_schema_section())
        for attrib in required_attributes:
            setattr(self, attrib, case[attrib])

        optional_attributes = self._case_attributes(self._ruleset_schema_section(), False)
        for attrib in optional_attributes:
            try:
                setattr(self, attrib, case[attrib])
            except KeyError:
                pass

    def _case_attributes(self, partial_schema, required=True):
        """Determine the attributes that must be present given the Schema for the Rule type.

        Args:
            partial_schema (dict): The partial JSONSchema to extract attribute names from.
            required (bool): Specifies whether the attributes to be returned should be required or optional according to the Ruleset specification.

        Returns:
            list of str: The names of required or optional attributes.

        """
        if required:
            return [key for key in partial_schema['properties'].keys() if key != 'condition']
        return [key for key in partial_schema['properties'].keys() if key == 'condition']

    def _ruleset_schema_section(self):
        """Locate the section of the Ruleset Schema relevant for the Rule.

        In doing so, makes required properties required.

        Returns:
            dict: A dictionary of the relevant part of the Ruleset Schema, based on the Rule's name.

        Raises:
            AttributeError: When the Rule name is unset or does not have the required attributes.

        """
        ruleset_schema = iati.core.default.ruleset_schema()
        partial_schema = ruleset_schema['patternProperties']['.+']['properties'][self.name]['properties']['cases']['items']  # pylint: disable=E1101
        # make all attributes other than 'condition' in the partial schema required
        partial_schema['required'] = self._case_attributes(partial_schema)
        # ensure that the 'paths' array is not empty
        if 'paths' in partial_schema['properties'].keys():
            partial_schema['properties']['paths']['minItems'] = 1

        return partial_schema

    def _find_context_elements(self, dataset):
        """Find the specific elements in context for the Rule.

        Args:
            dataset (iati.core.Dataset): The Dataset to be chacked for validity against the Rule.

        Returns:
            list of elements: Results of XPath query.

        """
        return dataset.xml_tree.xpath(self.context)

    def _extract_text_from_element_or_attribute(self, context, path):
        """Return a list of strings regardless of whether XPath result is an attribute or an element.

        Args:
            context (Element): An xml Element.
            path (str): An XPath query string.

        Returns:
            list of str: Text values from XPath query results.

        Note:
            `Element.text` will return `None` if it contains no text. This is bad. As such, this is converted to an empty string to prevent TypeErrors.

        """
        xpath_results = context.xpath(path)
        results = [result if isinstance(result, six.string_types) else result.text for result in xpath_results]
        return ['' if result is None else result for result in results]

    def _condition_met_for(self, context_element):
        """Check for condtions of a given case.

        Args:
            dataset (iati.core.Dataset): The Dataset to be checked for validity against a Rule.

        Returns:
            bool: Returns `False` when condition not met.
                  Returns `True` when condition is met.
            None: Returns `None` when condition met.

        Warning:
            Current implementation may be vulnerable to XPath injection vulnerabilities.

        Todo:
            Need to assess the possibility of risk and potential counter-measures/avoidance strategies if needed.
            Need to decide whether the implementation of this in Rules should `return None` or `continue`.
            Rename function to sound more truthy.

        """
        try:
            if context_element.xpath(self.condition):
                return True
        except AttributeError:
            return False

        return False


class RuleAtLeastOne(Rule):
    """Representation of a Rule that checks that there is at least one Element matching a given XPath."""

    def __init__(self, context, case):
        """Initialise an `atleast_one` rule."""
        self.name = 'atleast_one'

        super(RuleAtLeastOne, self).__init__(context, case)

    def is_valid_for(self, dataset):
        """Check Dataset has at least one instance of a given case for an Element.

        Args:
            dataset (iati.core.Dataset): The Dataset to be checked for validity against the Rule.

        Returns:
            bool: Return `True` when the case is found in the Dataset.
                  Return `False` when the case is not found in the Dataset.
            None: When a condition is met to skip validation.

        Raises:
            AttributeError: When an argument is given that does not have the required attributes.

        Todo:
            Check test data.

        """
        context_elements = self._find_context_elements(dataset)

        for context_element in context_elements:
            if self._condition_met_for(context_element):
                return None
            for path in self.paths:
                if context_element.xpath(path):
                    return True

        return False


class RuleDateOrder(Rule):
    """Representation of a Rule that checks that the date value of `more` is the most recent value in comparison to the date value of `less`."""

    def __init__(self, context, case):
        """Initialise a `date_order` rule."""
        self.name = 'date_order'
        self.special_case = 'NOW'  # Was a constant sort of

        super(RuleDateOrder, self).__init__(context, case)

    def _normalize_xpaths(self):
        """Normalize xpaths by combining them with `context`."""
        self.normalized_paths = list()
        if self.less is not self.special_case:
            self.normalized_paths.append(self._normalize_xpath(self.less))

        if self.more is not self.special_case:
            self.normalized_paths.append(self._normalize_xpath(self.more))

        self._normalize_condition()

    def is_valid_for(self, dataset):
        """Assert that the date value of `less` is older than the date value of `more`.

        Args:
            dataset (iati.core.Dataset): The Dataset to be checked for validity against the Rule.

        Return:
            bool: Return `True` when `less` is chronologically before `more`.

        Raises:
            AttributeError: When an argument is given that does not have the required attributes.
            ValueError: When a date is given that is not in the correct xsd:date format.

        Note:
            `date` restricted to 10 characters in order to exclude possible timezone values.

        """
        def get_date(context, path):
            """Retrieve datetime object from an XPath string.

            Args:
                context (an XPath): For the context in which further XPath queries are then made.
                path: (an XPath): The ultimate XPath query to find the desired elements.

            Returns:
                datetime.datetime: A datetime object.

            Raises:
                ValueError:
                    When a non-permitted number of unique dates are given for a `less` or `more` value.
                    When datetime cannot convert a string of non-permitted characters.
                    When non-permitted trailing characters are found after the core date string characters.

            Note:
                Though technically permitted, any dates with a leading '-' character are almost certainly incorrect and are therefore treated as data errors.

            Todo:
                Consider breaking this function down further so it follows SRP.

            """
            if path == self.special_case:
                return datetime.today()

            dates = self._extract_text_from_element_or_attribute(context, path)
            if not dates[0]:
                return
            # Checks that anything after the YYYY-MM-DD string is a permitted timezone character
            pattern = re.compile(r'^([+-]([01][0-9]|2[0-3]):([0-5][0-9])|Z)?$')
            if (len(set(dates)) == 1) and pattern.match(dates[0][10:]):
                return datetime.strptime(dates[0][:10], '%Y-%m-%d')
            raise ValueError

        context_elements = self._find_context_elements(dataset)

        for context_element in context_elements:
            if self._condition_met_for(context_element):
                return None
            early_date = get_date(context_element, self.less)
            later_date = get_date(context_element, self.more)

            try:
                # python2 allows `bool`s to be compared to `None` without raising a TypeError, while python3 does not
                if early_date is None or later_date is None:
                    return None

                if early_date >= later_date:
                    return False
            except TypeError:
                # a TypeError is raised in python3 if either of the dates is None
                return None

        return True


class RuleDependent(Rule):
    """Representation of a Rule that checks that if one of the elements in a given `path` exists then all its dependent paths must also exist."""

    def __init__(self, context, case):
        """Initialise a `dependent` rule."""
        self.name = 'dependent'

        super(RuleDependent, self).__init__(context, case)

    def is_valid_for(self, dataset):
        """Assert that either all given `paths` or none of the given `paths` exist in a Dataset.

        Args:
            dataset (iati.core.Dataset): The Dataset to be checked for validity against the Rule.

        Returns:
            bool: Return `True` when all dependent `paths` are found in the Dataset, if any exist.

        Raises:
            AttributeError: When an argument is given that does not have the required attributes.

        Todo:
            Determine if it's reasonable to assume the user should give a specific xpath format, or whether the context-path structure dictates automatic conversion to relative paths.

        """
        context_elements = self._find_context_elements(dataset)
        unique_paths = set(self.paths)

        for context_element in context_elements:
            if self._condition_met_for(context_element):
                return None

            found_paths = 0
            for path in unique_paths:
                results = context_element.xpath(path)
                if len(results):
                    found_paths += 1

            if not found_paths in [0, len(unique_paths)]:
                return False

        return True


class RuleNoMoreThanOne(Rule):
    """Representation of a Rule that checks that there is no more than one Element matching a given XPath."""

    def __init__(self, context, case):
        """Initialise a `no_more_than_one` rule."""
        self.name = 'no_more_than_one'

        super(RuleNoMoreThanOne, self).__init__(context, case)

    def is_valid_for(self, dataset):
        """Check dataset has no more than one instance of a given case for an Element.

        Args:
            dataset (iati.core.Dataset): The Dataset to be checked for validity against the Rule.

        Returns:
            bool: Return `True` when one or fewer cases are found in the Dataset.

        Raises:
            AttributeError: When an argument is given that does not have the required attributes.

        Todo:
            Check test data.

        """
        context_elements = self._find_context_elements(dataset)
        unique_paths = set(self.paths)
<<<<<<< HEAD
=======
        compliant_paths = list()
        no_of_paths = 0
>>>>>>> 2bc5603b

        for context_element in context_elements:
            if self._condition_met_for(context_element):
                return None
<<<<<<< HEAD

            found_elements = 0

=======
            no_of_paths += len(unique_paths)
>>>>>>> 2bc5603b
            for path in unique_paths:
                results = context_element.xpath(path)
                found_elements += len(results)

            if found_elements > 1:
                return False

        return True


class RuleRegexMatches(Rule):
    """Representation of a Rule that checks that the given `paths` must contain values that match the `regex` value."""

    def __init__(self, context, case):
        """Initialise a `regex_matches` Rule.

        Raises:
            ValueError: When the case does not contain valid regex.

        """
        self.name = 'regex_matches'

        super(RuleRegexMatches, self).__init__(context, case)

        try:
            re.compile(self.regex)
        except sre_constants.error:
            raise ValueError
        if self.regex == '':
            raise ValueError

    def is_valid_for(self, dataset):
        """Assert that the text of the given `paths` matches the `regex` value.

        Args:
            dataset (iati.core.Dataset): The Dataset to be checked for validity against the Rule.

        Returns:
            bool: Return `True` when the given `path` text matches the given regex case.

        Raises:
            AttributeError: When an argument is given that does not have the required attributes.

        """
        context_elements = self._find_context_elements(dataset)
        pattern = re.compile(self.regex)

        for context_element in context_elements:
            if self._condition_met_for(context_element):
                return None
            for path in self.paths:
                strings_to_check = self._extract_text_from_element_or_attribute(context_element, path)
                for string_to_check in strings_to_check:
                    if not pattern.search(string_to_check):
                        return False
                    continue

        return True


class RuleRegexNoMatches(Rule):
    """Representation of a Rule that checks that the given `paths` must not contain values that match the `regex` value."""

    def __init__(self, context, case):
        """Initialise a `regex_no_matches` Rule.

        Raises:
            ValueError: When the case does not contain valid regex.

        """
        self.name = 'regex_no_matches'

        super(RuleRegexNoMatches, self).__init__(context, case)

        try:
            re.compile(self.regex)
        except sre_constants.error:
            raise ValueError
        if self.regex == '':
            raise ValueError

    def is_valid_for(self, dataset):
        """Assert that no text of the given `paths` matches the `regex` value.

        Args:
            dataset (iati.core.Dataset): The Dataset to be checked for validity against the Rule.

        Returns:
            bool: Return `True` when the given `path` text does not match the given regex case.

        Raises:
            AttributeError: When an argument is given that does not have the required attributes.

        """
        context_elements = self._find_context_elements(dataset)
        pattern = re.compile(self.regex)

        for context_element in context_elements:
            if self._condition_met_for(context_element):
                return None
            for path in self.paths:
                strings_to_check = self._extract_text_from_element_or_attribute(context_element, path)
                for string_to_check in strings_to_check:
                    if pattern.search(string_to_check):
                        return False
                    continue

        return True


class RuleStartsWith(Rule):
    """Representation of a Rule that checks that the start of each `path` text value matches the `start` text value."""

    def __init__(self, context, case):
        """Initialise a `startswith` Rule."""
        self.name = 'startswith'

        super(RuleStartsWith, self).__init__(context, case)

    def _normalize_xpaths(self):
        """Normalize xpaths by combining them with `context`."""
        super(RuleStartsWith, self)._normalize_xpaths()

        self.normalized_paths.append(self._normalize_xpath(self.start))

    def is_valid_for(self, dataset):
        """Assert that the prefixing text of all given `paths` starts with the text of `start`.

        Args:
            dataset (iati.core.Dataset): The Dataset to be checked for validity against the Rule.

        Returns:
            bool: Return `True` when the `path` text starts with the value of `start`.

        Raises:
            AttributeError: When an argument is given that does not have the required attributes.

        """
        context_elements = self._find_context_elements(dataset)

        for context_element in context_elements:
            if self._condition_met_for(context_element):
                return None
            prefix = self._extract_text_from_element_or_attribute(context_element, self.start)[0]
            for path in self.paths:
                strings_to_check = self._extract_text_from_element_or_attribute(context_element, path)
                for string_to_check in strings_to_check:
                    if not string_to_check.startswith(prefix):
                        return False

        return True


class RuleSum(Rule):
    """Representation of a Rule that checks that the values in given `path` attributes must sum to the given `sum` value."""

    def __init__(self, context, case):
        """Initialise a `sum` rule."""
        self.name = 'sum'

        super(RuleSum, self).__init__(context, case)

    def is_valid_for(self, dataset):
        """Assert that the total of the values given in `paths` match the given `sum` value.

        Args:
            dataset (iati.core.Dataset): The Dataset to be checked for validity against the Rule.

        Returns:
            bool: Return `True` when the `path` values total to the `sum` value.

        Raises:
            AttributeError: When an argument is given that does not have the required attributes.

        """
        context_elements = self._find_context_elements(dataset)
        unique_paths = set(self.paths)
        for context_element in context_elements:
            if self._condition_met_for(context_element):
                return None
            values_in_context = list()
            for path in unique_paths:
                values_to_sum = self._extract_text_from_element_or_attribute(context_element, path)
                for value in values_to_sum:
                    values_in_context.append(Decimal(value))
            if sum(values_in_context) != Decimal(str(self.sum)):
                return False

        return True


class RuleUnique(Rule):
    """Representation of a Rule that checks that the text of each given path must be unique."""

    def __init__(self, context, case):
        """Initialise a `unique` rule."""
        self.name = 'unique'

        super(RuleUnique, self).__init__(context, case)

    def is_valid_for(self, dataset):
        """Assert that the given `paths` are not found in the dataset.xml_tree more than once.

        Args:
            dataset (iati.core.Dataset): The Dataset to be checked for validity against the Rule.

        Returns:
            bool: Return `True` when repeated text is found in the dataset for the given `paths`.

        Raises:
            AttributeError: When an argument is given that does not have the required attributes.

        Todo:
            Consider better methods for specifying which elements in the tree contain non-permitted duplication, such as bucket sort.

        """
        context_elements = self._find_context_elements(dataset)

        unique_paths = set(self.paths)

        for context_element in context_elements:
            if self._condition_met_for(context_element):
                return None

            all_content = list()
            unique_content = set()

            for path in unique_paths:
                strings_to_check = self._extract_text_from_element_or_attribute(context_element, path)
                for string_to_check in strings_to_check:
                    all_content.append(string_to_check)
                    unique_content.add(string_to_check)

            if len(all_content) != len(unique_content):
                return False

        return True<|MERGE_RESOLUTION|>--- conflicted
+++ resolved
@@ -530,22 +530,13 @@
         """
         context_elements = self._find_context_elements(dataset)
         unique_paths = set(self.paths)
-<<<<<<< HEAD
-=======
-        compliant_paths = list()
-        no_of_paths = 0
->>>>>>> 2bc5603b
-
-        for context_element in context_elements:
-            if self._condition_met_for(context_element):
-                return None
-<<<<<<< HEAD
+
+        for context_element in context_elements:
+            if self._condition_met_for(context_element):
+                return None
 
             found_elements = 0
 
-=======
-            no_of_paths += len(unique_paths)
->>>>>>> 2bc5603b
             for path in unique_paths:
                 results = context_element.xpath(path)
                 found_elements += len(results)
