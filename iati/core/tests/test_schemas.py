--- conflicted
+++ resolved
@@ -195,17 +195,8 @@
         assert len(schema_initialised.codelists) == 1
 
     def test_schema_rulesets_add(self, schema_initialised):
-<<<<<<< HEAD
         """Check that it is possible to add Rulesets to the Schema."""
         ruleset = iati.core.default.ruleset()
-=======
-        """Check that it is possible to add Rulesets to the Schema.
-
-        Todo:
-            Consider if this test should test against a versioned Ruleset.
-        """
-        ruleset = iati.core.Ruleset()
->>>>>>> eb2e6470
 
         schema_initialised.rulesets.add(ruleset)
 
