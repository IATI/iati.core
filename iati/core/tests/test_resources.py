"""A module containing tests for the library implementation of accessing resources."""
from lxml import etree
import pytest
import six
import iati.core.constants
import iati.core.resources
from iati.core.tests.utilities import codelist_lengths_by_version, standard_version_optional

class TestResources(object):
    """A container for tests relating to resources."""

    @pytest.mark.parametrize('version, expected_version_foldername', [
        ('2.02', '202'),
        ('2.01', '201'),
        ('1.05', '105'),
        ('1.04', '104')
    ])
    def test_get_folder_name_for_version(self, version, expected_version_foldername):
        """Check that expected components are present within folder paths."""
        path = iati.core.resources.get_folder_name_for_version(version)
        assert expected_version_foldername == path

    @pytest.mark.parametrize('version', [
        '1.00',
        '1',
        1,
        1.01,  # A version must be specified as a string
        'string'
    ])
    def test_get_folder_name_for_version_invalid_version(self, version):
        """Check that an invalid version of the Standard raises a ValueError exception."""
        with pytest.raises(ValueError):
            iati.core.resources.get_folder_name_for_version(version)

    @pytest.mark.parametrize('path_component', [
        'resources',
        'standard'
    ])
    def test_get_folder_path_for_version(self, standard_version_optional, path_component):
        """Check that expected components are present within folder paths."""
        path = iati.core.resources.get_folder_path_for_version(*standard_version_optional)
        assert path_component in path

    def test_codelist_flow_type(self, standard_version_optional):
        """Check that the FlowType codelist is loaded as a string and contains content."""
        path = iati.core.resources.get_codelist_path('FlowType', *standard_version_optional)

        content = iati.core.resources.load_as_string(path)

        assert len(content) > 3200

    def test_find_codelist_paths(self, codelist_lengths_by_version):
        """Check that all codelist paths are being found."""
        paths = iati.core.resources.get_all_codelist_paths(codelist_lengths_by_version[0])

        assert len(paths) == codelist_lengths_by_version[1]
        for path in paths:
            assert path[-4:] == iati.core.resources.FILE_CODELIST_EXTENSION
            assert iati.core.resources.PATH_CODELISTS in path

    def test_get_all_activity_schema_paths(self, standard_version_optional):
        """Check that all activity schema paths are found.

        Todo:
            Handle all paths to schemas being found correctly.

        """
        activity_paths = iati.core.resources.get_all_activity_schema_paths(*standard_version_optional)

        assert len(activity_paths) == 1

<<<<<<< HEAD
    def test_get_all_organisation_schema_paths(self, standard_version_optional):
=======
    def test_get_all_org_schema_paths(self, standard_version_optional):
>>>>>>> 1d4c238d
        """Check that all organisation schema paths are found.

        Todo:
            Handle all paths to schemas being found correctly.

        """
<<<<<<< HEAD
        organisation_paths = iati.core.resources.get_all_organisation_schema_paths(*standard_version_optional)
=======
        organisation_paths = iati.core.resources.get_all_org_schema_paths(*standard_version_optional)
>>>>>>> 1d4c238d

        assert len(organisation_paths) == 1

    def test_find_schema_paths(self, standard_version_optional):
        """Check that both the activity and organisation schema paths are being found.

        Todo:
            Handle all paths to schemas being found correctly.

        """
        paths = iati.core.resources.get_all_schema_paths(*standard_version_optional)

        assert len(paths) == 2

    @pytest.mark.parametrize('get_schema_path_function', [
        iati.core.resources.get_all_schema_paths,
        iati.core.resources.get_all_activity_schema_paths,
        iati.core.resources.get_all_organisation_schema_paths
    ])
    def test_find_schema_paths_file_extension(self, standard_version_optional, get_schema_path_function):
        """Check that the correct file extension is present within file paths returned by get_all_*schema_paths functions."""
        paths = get_schema_path_function(*standard_version_optional)

        for path in paths:
            assert path[-4:] == iati.core.resources.FILE_SCHEMA_EXTENSION

    def test_get_test_data_paths_in_folder(self):
        """Check that test data is being found in specified subfolders.

        Todo:
            Deal with multiple versions.

        """
        paths = iati.core.resources.get_test_data_paths_in_folder('ssot-activity-xml-fail')

        assert len(paths) == 237

    @pytest.mark.parametrize('codelist', [
        'Name',
        'Name.xml',
    ])
    def test_get_codelist_path_name(self, standard_version_optional, codelist):
        """Check that a codelist path is found from just a name."""
        path = iati.core.resources.get_codelist_path(codelist, *standard_version_optional)

        assert path[-4:] == iati.core.resources.FILE_CODELIST_EXTENSION
        assert path.count(iati.core.resources.FILE_CODELIST_EXTENSION) == 1
        assert iati.core.resources.PATH_CODELISTS in path

    def test_load_as_bytes(self):
        """Test that resources.load_as_bytes returns a bytes object with the expected content."""
        path_test_data = iati.core.resources.get_test_data_path('invalid')

        result = iati.core.resources.load_as_bytes(path_test_data)

        assert isinstance(result, bytes)
        assert result == 'This is a string that is not valid XML\n'.encode()

    def test_load_as_dataset(self):
        """Test that resources.load_as_dataset returns a Dataset object with the expected content."""
        path_test_data = iati.core.resources.get_test_data_path('valid')

        result = iati.core.resources.load_as_dataset(path_test_data)

        assert isinstance(result, iati.core.Dataset)
        assert '<?xml version="1.0"?>\n\n<iati-activities version="2.02">' in result.xml_str

    def test_load_as_dataset_invalid(self):
        """Test that resources.load_as_dataset raises an error when the provided path does not lead to a file containing valid XML."""
        path_test_data = iati.core.resources.get_test_data_path('invalid')

        with pytest.raises(ValueError):
            _ = iati.core.resources.load_as_dataset(path_test_data)

    def test_load_as_string(self):
        """Test that `resources.load_as_string()` returns a string (python3) or unicode (python2) object with the expected content."""
        path_test_data = iati.core.resources.get_test_data_path('invalid')

        result = iati.core.resources.load_as_string(path_test_data)

        assert isinstance(result, six.string_types)
        assert result == 'This is a string that is not valid XML\n'

    @pytest.mark.parametrize("load_method", [iati.core.resources.load_as_bytes, iati.core.resources.load_as_dataset, iati.core.resources.load_as_string])
    def test_load_as_x_non_existing_file(self, load_method):
        """Test that `resources.load_as_bytes()` returns a bytes object with the expected content."""
        path_test_data = iati.core.resources.get_test_data_path('this-file-does-not-exist')

        # python 2/3 compatibility - FileNotFoundError introduced at Python 3
        try:
            FileNotFoundError
        except NameError:
            FileNotFoundError = IOError  # pylint: disable=redefined-builtin,invalid-name

        with pytest.raises(FileNotFoundError):
            _ = load_method(path_test_data)

    def test_resource_filename(self):
        """Check that resource file names are found correctly.

        Todo:
            Implement better assertions.

        """
        path = iati.core.resources.PATH_SCHEMAS
        filename = iati.core.resources.resource_filename(path)

        assert len(filename) > len(path)
        assert filename.endswith(path)

    def test_schema_activity_string(self):
        """Check that the Activity schema file contains content."""
        path = iati.core.resources.get_schema_path('iati-activities-schema')

        content = iati.core.resources.load_as_string(path)

        assert len(content) > 130000

    def test_schema_activity_tree(self):
        """Check that the Activity schema loads into an XML Tree.

        This additionally involves checking that imported schemas also work.

        """
        path = iati.core.resources.get_schema_path('iati-activities-schema')
        schema = iati.core.resources.load_as_tree(path)

        assert isinstance(schema, etree._ElementTree)  # pylint: disable=protected-access<|MERGE_RESOLUTION|>--- conflicted
+++ resolved
@@ -4,7 +4,7 @@
 import six
 import iati.core.constants
 import iati.core.resources
-from iati.core.tests.utilities import codelist_lengths_by_version, standard_version_optional
+
 
 class TestResources(object):
     """A container for tests relating to resources."""
@@ -69,22 +69,14 @@
 
         assert len(activity_paths) == 1
 
-<<<<<<< HEAD
     def test_get_all_organisation_schema_paths(self, standard_version_optional):
-=======
-    def test_get_all_org_schema_paths(self, standard_version_optional):
->>>>>>> 1d4c238d
         """Check that all organisation schema paths are found.
 
         Todo:
             Handle all paths to schemas being found correctly.
 
         """
-<<<<<<< HEAD
         organisation_paths = iati.core.resources.get_all_organisation_schema_paths(*standard_version_optional)
-=======
-        organisation_paths = iati.core.resources.get_all_org_schema_paths(*standard_version_optional)
->>>>>>> 1d4c238d
 
         assert len(organisation_paths) == 1
 
