"""A module containing tests for the library representation of Codelists."""
import pytest
from lxml import etree
import iati.core.codelists


class TestCodelistsNonClass(object):
    """Test codelists functionality that is not contained within a class.

    Note:
        There was once functionality regarding mapping files here. That was removed.
    """

    pass


class TestCodelists(object):
    """A container for tests relating to Codelists."""

    @pytest.fixture
    def name_to_set(self):
        """Set a name to give Codelists.

        Returns:
            str: Something that can be provided as a name to Codelists.

        """
        return "test Codelist name"

    def test_codelist_default_attributes(self):
        """Check a Codelist's default attributes are correct."""
        with pytest.raises(TypeError) as excinfo:
<<<<<<< HEAD
            iati.core.Codelist()
=======
            iati.core.Codelist()  # pylint: disable=E1120
>>>>>>> 1eceb099

        assert ('__init__() missing 1 required positional argument' in str(excinfo.value)) or ('__init__() takes at least 2 arguments' in str(excinfo.value))

    def test_codelist_name_instance(self, name_to_set):
        """Check a Codelist's attributes are correct when defined with only a name."""
        codelist = iati.core.Codelist(name_to_set)

        assert set() == codelist.codes
        assert codelist.name == name_to_set

    def test_codelist_add_code(self, name_to_set):
        """Check a Code can be added to a Codelist."""
        codelist = iati.core.Codelist(name_to_set)
        code = iati.core.Code()
        codelist.codes.add(code)

        num_codes = len(codelist.codes)

        assert num_codes == 1

    @pytest.mark.xfail
    def test_codelist_add_code_decline_non_code(self, name_to_set):
        """Check something that is not a Code cannot be added to a Codelist."""
        codelist = iati.core.Codelist(name_to_set)
        not_a_code = True
        codelist.codes.add(not_a_code)

        num_codes = len(codelist.codes)

        assert num_codes == 0

    def test_codelist_define_from_xml(self, name_to_set):
        """Check that a Codelist can be generated from an XML codelist definition."""
        path = iati.core.resources.get_codelist_path('FlowType')
        xml_str = iati.core.resources.load_as_string(path)
        codelist = iati.core.Codelist(name_to_set, xml=xml_str)

        code_names = ['ODA', 'OOF', 'Private grants', 'Private Market', 'Non flow', 'Other flows']
        code_values = ['10', '20', '30', '35', '40', '50']

        assert codelist.name == 'FlowType'
        assert len(codelist.codes) == 6
        for code in codelist.codes:
            assert code.name in code_names
            assert code.value in code_values

    def test_codelist_type_xsd(self, name_to_set):
        """Check that a Codelist can turn itself into a type to use for validation."""
        code_value_to_set = "test Code value"
        codelist = iati.core.Codelist(name_to_set)
        code = iati.core.Code(code_value_to_set)
        codelist.codes.add(code)

        type_tree = codelist.xsd_tree()

        assert isinstance(type_tree, etree._Element)  # pylint: disable=protected-access
        assert type_tree.tag == iati.core.constants.NAMESPACE + 'simpleType'
        assert type_tree.attrib['name'] == name_to_set + '-type'
        assert type_tree.nsmap == iati.core.constants.NSMAP
        assert len(type_tree) == 1

        assert type_tree[0].tag == iati.core.constants.NAMESPACE + 'restriction'
        assert type_tree[0].nsmap == iati.core.constants.NSMAP
        assert len(type_tree[0]) == 1

        assert type_tree[0][0].tag == iati.core.constants.NAMESPACE + 'enumeration'
        assert type_tree[0][0].attrib['value'] == code_value_to_set
        assert type_tree[0][0].nsmap == iati.core.constants.NSMAP


class TestCodes(object):
    """A container for tests relating to Codes."""

    def test_code_default_attributes(self):
        """Check a Code's default attributes are correct."""
        code = iati.core.Code()

        assert code.name is None
        assert code.value is None

    def test_code_value_instance(self):
        """Check a Code's attributes are correct when being defined with only a value."""
        value_to_set = "test Code value"
        code = iati.core.Code(value_to_set)

        assert code.name is None
        assert code.value == value_to_set

    def test_code_value_and_name_instance(self):
        """Check a Code's attributes are correct when being defined with a value and name."""
        value_to_set = "test Code value"
        name_to_set = "test Code name"
        code = iati.core.Code(value_to_set, name_to_set)

        assert code.name == name_to_set
        assert code.value == value_to_set

    def test_code_enumeration_element(self):
        """Check that a Code correctly outputs an enumeration element.

        Todo:
            Test enumerating a Code with no value.

        """
        value_to_set = "test Code value"
        code = iati.core.Code(value_to_set)

        enum_el = code.xsd_tree()

        assert isinstance(enum_el, etree._Element)  # pylint: disable=protected-access
        assert enum_el.tag == iati.core.constants.NAMESPACE + 'enumeration'
        assert enum_el.attrib['value'] == value_to_set
        assert enum_el.nsmap == iati.core.constants.NSMAP<|MERGE_RESOLUTION|>--- conflicted
+++ resolved
@@ -30,11 +30,7 @@
     def test_codelist_default_attributes(self):
         """Check a Codelist's default attributes are correct."""
         with pytest.raises(TypeError) as excinfo:
-<<<<<<< HEAD
-            iati.core.Codelist()
-=======
             iati.core.Codelist()  # pylint: disable=E1120
->>>>>>> 1eceb099
 
         assert ('__init__() missing 1 required positional argument' in str(excinfo.value)) or ('__init__() takes at least 2 arguments' in str(excinfo.value))
 
