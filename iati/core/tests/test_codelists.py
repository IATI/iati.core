"""A module containing tests for the library representation of Codelists."""
import pytest
from lxml import etree
import iati.core.codelists


class TestCodelistsNonClass(object):
    """Test codelists functionality that is not contained within a class.

    Note:
        There was once functionality regarding mapping files here. That was removed.
    """

    pass


class TestCodelists(object):
    """A container for tests relating to Codelists."""

    @pytest.fixture
    def name_to_set(self):
        """Set a name to give Codelists.

        Returns:
            str: Something that can be provided as a name to Codelists.

        """
        return "test Codelist name"

    def test_codelist_default_attributes(self):
        """Check a Codelist's default attributes are correct."""
        with pytest.raises(TypeError) as excinfo:
            iati.core.Codelist()  # pylint: disable=E1120

        assert ('__init__() missing 1 required positional argument' in str(excinfo.value)) or ('__init__() takes at least 2 arguments' in str(excinfo.value))

    def test_codelist_name_instance(self, name_to_set):
        """Check a Codelist's attributes are correct when defined with only a name."""
        codelist = iati.core.Codelist(name_to_set)

        assert set() == codelist.codes
        assert codelist.name == name_to_set

    def test_codelist_add_code(self, name_to_set):
        """Check a Code can be added to a Codelist."""
        codelist = iati.core.Codelist(name_to_set)
        code = iati.core.Code()
        codelist.codes.add(code)

        num_codes = len(codelist.codes)

        assert num_codes == 1

    @pytest.mark.xfail
    def test_codelist_add_code_decline_non_code(self, name_to_set):
        """Check something that is not a Code cannot be added to a Codelist."""
        codelist = iati.core.Codelist(name_to_set)
        not_a_code = True
        codelist.codes.add(not_a_code)

        num_codes = len(codelist.codes)

        assert num_codes == 0

    def test_codelist_define_from_xml(self, name_to_set):
        """Check that a Codelist can be generated from an XML codelist definition."""
        path = iati.core.resources.get_codelist_path('FlowType')
        xml_str = iati.core.resources.load_as_string(path)
        codelist = iati.core.Codelist(name_to_set, xml=xml_str)

        code_names = ['ODA', 'OOF', 'Private grants', 'Private Market', 'Non flow', 'Other flows']
        code_values = ['10', '20', '30', '35', '40', '50']

        assert codelist.name == 'FlowType'
        assert len(codelist.codes) == 6
        for code in codelist.codes:
            assert code.name in code_names
            assert code.value in code_values

    def test_codelist_complete(self):
        """Check that a Codelist can be generated from an XML codelist definition."""
        codelist_name = 'BudgetType'
        path = iati.core.resources.get_codelist_path(codelist_name)
        xml_str = iati.core.resources.load_as_string(path)
        codelist = iati.core.Codelist(codelist_name, xml=xml_str)

<<<<<<< HEAD
        assert codelist.complete is True
=======
        assert codelist.complete == True
>>>>>>> 4ff13a97

    def test_codelist_incomplete(self):
        """Check that a Codelist can be generated from an XML codelist definition."""
        codelist_name = 'Country'
        path = iati.core.resources.get_codelist_path(codelist_name)
        xml_str = iati.core.resources.load_as_string(path)
        codelist = iati.core.Codelist(codelist_name, xml=xml_str)

<<<<<<< HEAD
        assert codelist.complete is False
=======
        assert codelist.complete == False
>>>>>>> 4ff13a97

    def test_codelist_type_xsd(self, name_to_set):
        """Check that a Codelist can turn itself into a type to use for validation."""
        code_value_to_set = "test Code value"
        codelist = iati.core.Codelist(name_to_set)
        code = iati.core.Code(code_value_to_set)
        codelist.codes.add(code)

        type_tree = codelist.xsd_restriction

        assert isinstance(type_tree, etree._Element)  # pylint: disable=protected-access
        assert type_tree.tag == iati.core.constants.NAMESPACE + 'simpleType'
        assert type_tree.attrib['name'] == name_to_set + '-type'
        assert type_tree.nsmap == iati.core.constants.NSMAP
        assert len(type_tree) == 1

        assert type_tree[0].tag == iati.core.constants.NAMESPACE + 'restriction'
        assert type_tree[0].nsmap == iati.core.constants.NSMAP
        assert len(type_tree[0]) == 1

        assert type_tree[0][0].tag == iati.core.constants.NAMESPACE + 'enumeration'
        assert type_tree[0][0].attrib['value'] == code_value_to_set
        assert type_tree[0][0].nsmap == iati.core.constants.NSMAP


class TestCodes(object):
    """A container for tests relating to Codes."""

    def test_code_default_attributes(self):
        """Check a Code's default attributes are correct."""
        code = iati.core.Code()

        assert code.name == ''
        assert code.value is None

    def test_code_value_instance(self):
        """Check a Code's attributes are correct when being defined with only a value."""
        value_to_set = "test Code value"
        code = iati.core.Code(value_to_set)

        assert code.name == ''
        assert code.value == value_to_set

    def test_code_value_and_name_instance(self):
        """Check a Code's attributes are correct when being defined with a value and name."""
        value_to_set = "test Code value"
        name_to_set = "test Code name"
        code = iati.core.Code(value_to_set, name_to_set)

        assert code.name == name_to_set
        assert code.value == value_to_set

    def test_code_enumeration_element(self):
        """Check that a Code correctly outputs an enumeration element.

        Todo:
            Test enumerating a Code with no value.

        """
        value_to_set = "test Code value"
        code = iati.core.Code(value_to_set)

        enum_el = code.xsd_enumeration

        assert isinstance(enum_el, etree._Element)  # pylint: disable=protected-access
        assert enum_el.tag == iati.core.constants.NAMESPACE + 'enumeration'
        assert enum_el.attrib['value'] == value_to_set
        assert enum_el.nsmap == iati.core.constants.NSMAP<|MERGE_RESOLUTION|>--- conflicted
+++ resolved
@@ -84,11 +84,7 @@
         xml_str = iati.core.resources.load_as_string(path)
         codelist = iati.core.Codelist(codelist_name, xml=xml_str)
 
-<<<<<<< HEAD
         assert codelist.complete is True
-=======
-        assert codelist.complete == True
->>>>>>> 4ff13a97
 
     def test_codelist_incomplete(self):
         """Check that a Codelist can be generated from an XML codelist definition."""
@@ -97,11 +93,7 @@
         xml_str = iati.core.resources.load_as_string(path)
         codelist = iati.core.Codelist(codelist_name, xml=xml_str)
 
-<<<<<<< HEAD
         assert codelist.complete is False
-=======
-        assert codelist.complete == False
->>>>>>> 4ff13a97
 
     def test_codelist_type_xsd(self, name_to_set):
         """Check that a Codelist can turn itself into a type to use for validation."""
