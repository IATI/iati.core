--- conflicted
+++ resolved
@@ -7,10 +7,7 @@
     Try to standardise Rule arrays for extraction.
 
 """
-<<<<<<< HEAD
-=======
 # pylint: disable=protected-access,too-many-lines
->>>>>>> cda94d9e
 from copy import deepcopy
 import pytest
 import iati.core.default
@@ -25,11 +22,7 @@
     def test_ruleset_init_no_parameters(self):
         """Check that a Ruleset cannot be created when no parameters are given."""
         with pytest.raises(TypeError):
-<<<<<<< HEAD
-            iati.core.Ruleset()
-=======
             iati.core.Ruleset()  # pylint: disable=no-value-for-parameter
->>>>>>> cda94d9e
 
     def test_ruleset_init_ruleset_str_valid(self):
         """Check that a Ruleset is created when given a JSON Ruleset in string format."""
@@ -169,11 +162,7 @@
         case = {'paths': ['path_1', 'path_2']}
 
         with pytest.raises(TypeError):
-<<<<<<< HEAD
-            iati.core.Rule(name, context, case)
-=======
             iati.core.Rule(name, context, case)  # pylint: disable=too-many-function-args
->>>>>>> cda94d9e
 
 
 class TestRuleSubclasses(object):
@@ -196,7 +185,6 @@
         with pytest.raises(TypeError):
             rule_constructor()
 
-<<<<<<< HEAD
     @pytest.mark.parametrize("xpath_base", iati.core.tests.utilities.generate_test_types(['str'], True))
     def test_rule_init_invalid_xpath_base(self, rule_constructor, xpath_base):
         """Check that a Rule cannot be created when xpath_base is not a string.
@@ -209,8 +197,6 @@
         with pytest.raises(TypeError):
             rule_constructor(xpath_base, case)
 
-=======
->>>>>>> cda94d9e
     @pytest.mark.parametrize("case", iati.core.tests.utilities.generate_test_types(['mapping'], True))
     def test_rule_init_invalid_case(self, rule_constructor, case):
         """Check that a Rule cannot be created when case is not a dictionary."""
@@ -228,11 +214,7 @@
             rule_constructor(context, case)
 
 
-<<<<<<< HEAD
-class RuleSubclassTestBase(object):
-=======
 class RuleSubclassTestBase(object):  # pylint: disable=too-many-public-methods
->>>>>>> cda94d9e
     """A base class for Rule subclass tests."""
 
     @pytest.fixture
@@ -519,10 +501,6 @@
         """Return valid dataset for this Rule."""
         return iati.core.tests.utilities.load_as_dataset('valid_atleastone')
 
-<<<<<<< HEAD
-
-=======
->>>>>>> cda94d9e
     def test_rule_string_output_specific(self, rule_instantiating):
         """Check that the string format of the Rule contains some relevant information."""
         assert 'must be present' in str(rule_instantiating)
