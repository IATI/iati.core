"""A module containing tests for the library representation of IATI data.

Todo:
    Implement tests for strict checking once validation work is underway.
"""
import collections
import math
from future.standard_library import install_aliases
from lxml import etree
import pytest
import iati.core.data
import iati.core.default
import iati.core.tests.utilities

install_aliases()


class TestDatasets(object):
    """A container for tests relating to Datasets."""

    @pytest.fixture
    def dataset_initialised(self):
        """Return an initialised dataset to work from in other tests."""
        return iati.core.tests.utilities.load_as_dataset('valid_not_iati')

    def test_dataset_no_params(self):
        """Test Dataset creation with no parameters."""
        with pytest.raises(TypeError) as excinfo:
            iati.core.Dataset()  # pylint: disable=E1120

        assert ('__init__() missing 1 required positional argument' in str(excinfo.value)) or ('__init__() takes exactly 2 arguments' in str(excinfo.value))

    def test_dataset_empty_string(self):
        """Test Dataset creation with a valid XML string that is not IATI data."""
        with pytest.raises(ValueError):
<<<<<<< HEAD
            _ = iati.core.Dataset('')
=======
            data = iati.core.Dataset('')
>>>>>>> 4ff13a97

    def test_dataset_valid_xml_string(self):
        """Test Dataset creation with a valid XML string that is not IATI data."""
        xml_str = iati.core.tests.utilities.load_as_string('valid_not_iati')
        data = iati.core.Dataset(xml_str)

        assert data.xml_str == xml_str.strip()
        assert etree.tostring(data.xml_tree) == etree.tostring(iati.core.tests.utilities.XML_TREE_VALID)

    def test_dataset_xml_string_leading_whitespace(self):
        """Test Dataset creation with a valid XML string that is not IATI data."""
        xml_str = iati.core.tests.utilities.load_as_string('leading_whitespace_xml')
        data = iati.core.Dataset(xml_str)
        tree = etree.fromstring(xml_str.strip())

        assert data.xml_str == xml_str.strip()
        assert etree.tostring(data.xml_tree) == etree.tostring(tree)

    def test_dataset_valid_iati_string(self):
        """Test Dataset creation with a valid IATI XML string."""
        pass

    def test_dataset_invalid_xml_string(self):
        """Test Dataset creation with a string that is not valid XML."""
        with pytest.raises(iati.core.exceptions.ValidationError) as excinfo:
            iati.core.Dataset(iati.core.tests.utilities.load_as_string('invalid'))

        assert excinfo.value.error_log.contains_error_called('err-not-xml-empty-document')

    @pytest.mark.parametrize("not_xml", iati.core.tests.utilities.generate_test_types(['str'], True))
    def test_dataset_number_not_xml(self, not_xml):
        """Test Dataset creation when it's passed a number rather than a string or etree."""
        with pytest.raises(TypeError) as excinfo:
            iati.core.Dataset(not_xml)

        assert 'Datasets can only be ElementTrees or strings containing valid XML, using the xml_tree and xml_str attributes respectively. Actual type:' in str(excinfo.value)

    def test_dataset_tree(self):
        """Test Dataset creation with an etree that is not valid IATI data."""
        tree = iati.core.tests.utilities.XML_TREE_VALID
        data = iati.core.Dataset(tree)

        assert etree.tostring(data.xml_tree, pretty_print=True) == etree.tostring(tree, pretty_print=True)
        assert data.xml_str == etree.tostring(tree, pretty_print=True)

    def test_dataset_iati_tree(self):
        """Test Dataset creation with a valid IATI etree.

        Todo:
            Implement this function.

        """
        pass

    def test_dataset_xml_str_assignment_valid_str(self, dataset_initialised):
        """Test assignment to the xml_str property with a valid XML string.

        Todo:
            Check that the tree is updated correctly.

        """
        xml_str = iati.core.tests.utilities.load_as_string('valid_not_iati')
        data = dataset_initialised
        data.xml_str = xml_str

        assert data.xml_str == xml_str.strip()

    def test_dataset_xml_str_assignment_invalid_str(self, dataset_initialised):
        """Test assignment to the xml_str property with an invalid XML string."""
        xml_str = iati.core.tests.utilities.load_as_string('invalid')
        data = dataset_initialised

        with pytest.raises(iati.core.exceptions.ValidationError) as excinfo:
<<<<<<< HEAD
            data.xml_str = xml_str
=======
            data.xml_str = iati.core.tests.utilities.load_as_string('invalid')
>>>>>>> 4ff13a97

        excinfo.value.error_log.contains_error_called('err-not-xml-empty-document')

    def test_dataset_xml_str_assignment_tree(self, dataset_initialised):
        """Test assignment to the xml_str property with an ElementTree."""
        data = dataset_initialised

        with pytest.raises(TypeError) as excinfo:
            data.xml_str = iati.core.tests.utilities.XML_TREE_VALID

        assert str(excinfo.value) == 'If setting a dataset with an ElementTree, use the xml_tree property, not the xml_str property.'

    @pytest.mark.parametrize("invalid_value", iati.core.tests.utilities.generate_test_types(['str'], True))
    def test_dataset_xml_str_assignment_invalid_value(self, dataset_initialised, invalid_value):
        """Test assignment to the xml_str property with a value that is very much not valid."""
        data = dataset_initialised

        with pytest.raises(TypeError) as excinfo:
            data.xml_str = invalid_value

        assert 'Datasets can only be ElementTrees or strings containing valid XML, using the xml_tree and xml_str attributes respectively. Actual type:' in str(excinfo.value)

    def test_dataset_xml_tree_assignment_valid_tree(self, dataset_initialised):
        """Test assignment to the xml_tree property with a valid ElementTree.

        Todo:
            Check that the xml_tree attribute is updated to the new tree.

        """
        data = dataset_initialised
        data.xml_tree = iati.core.tests.utilities.XML_TREE_VALID

        assert data.xml_str == etree.tostring(iati.core.tests.utilities.XML_TREE_VALID, pretty_print=True)

    def test_dataset_xml_tree_assignment_invalid_tree(self, dataset_initialised):
        """Test assignment to the xml_tree property with an invalid ElementTree.

        Todo:
            Create an invalid tree and test it.

        """
        pass

    def test_dataset_xml_tree_assignment_str(self, dataset_initialised):
        """Test assignment to the xml_tree property with an XML string."""
        xml_str = iati.core.tests.utilities.load_as_string('valid_not_iati')
        data = dataset_initialised

        with pytest.raises(TypeError) as excinfo:
            data.xml_tree = xml_str

        assert 'If setting a dataset with the xml_property, an ElementTree should be provided, not a' in str(excinfo.value)

    @pytest.mark.parametrize("invalid_value", iati.core.tests.utilities.generate_test_types(['str'], True))
    def test_dataset_xml_tree_assignment_invalid_value(self, dataset_initialised, invalid_value):
        """Test assignment to the xml_tree property with a value that is very much not valid."""
        data = dataset_initialised

        with pytest.raises(TypeError) as excinfo:
            data.xml_tree = invalid_value

        assert 'If setting a dataset with the xml_property, an ElementTree should be provided, not a' in str(excinfo.value)


class TestDatasetWithEncoding(object):
    """A container for tests relating to creating a Dataset from various types of input.

    This may be files vs strings, or may revolve around character encoding.

    """

    @pytest.fixture
    def xml_needing_encoding(self):
        """An XML string with a placeholder for an encoding through use of `str.format()`"""
        xml = """<?xml version="1.0" encoding="{}"?>
        <iati-activities version="xx">
          <iati-activity>
             <iati-identifier></iati-identifier>
         </iati-activity>
        </iati-activities>"""

        return xml

    def test_instantiation_dataset_from_string(self):
        """Test that a dataset instantiated directly from a string (rather than a file) correctly creates an iati.core.data.Dataset and the input data is contained within the object."""
        xml_str = """<?xml version="1.0"?>
        <iati-activities version="xx">
          <iati-activity>
             <iati-identifier></iati-identifier>
         </iati-activity>
        </iati-activities>"""

        dataset = iati.core.data.Dataset(xml_str)

        assert isinstance(dataset, iati.core.data.Dataset)
        assert dataset.xml_str == xml_str

    @pytest.mark.parametrize("encoding", ["UTF-8", "utf-8", "UTF-16", "utf-16",
                                          "ASCII", "ISO-8859-1", "ISO-8859-2",
                                          "BIG5", "EUC-JP"])
    def test_instantiation_dataset_from_string_with_encoding(self, xml_needing_encoding, encoding):
        """Test that an encoded dataset instantiated directly from a string (rather than a file) correctly creates an iati.core.data.Dataset and the input data is contained within the object.

        Note:
            The use of UTF-8 and UTF-16 is strongly recommended for IATI datasets, however other encodings are specificed here to demonstrate compatibility.
            UTF-32 is deliberately omitted as this causes an error: lxml.etree.XMLSyntaxError: Document is empty

        """
        xml = xml_needing_encoding.format(encoding)
        xml_encoded = xml.encode(encoding)  # Encode the whole string in line with the specified encoding

        dataset = iati.core.data.Dataset(xml_encoded)

        assert isinstance(dataset, iati.core.data.Dataset)
        assert dataset.xml_str == xml_encoded

    @pytest.mark.parametrize("encoding_declared, encoding_used", [
        ("UTF-16", "UTF-8"),
        ("UTF-16", "ISO-8859-1"),
        ("UTF-16", "ASCII"),
        ("UTF-16", "BIG5"),
        ("UTF-16", "EUC-JP")
    ])
    def test_instantiation_dataset_from_string_with_encoding_mismatch(self, xml_needing_encoding, encoding_declared, encoding_used):
<<<<<<< HEAD
=======
        """Test that an error is raised when attempting to create a dataset where a string is encoded significantly differently from what is defined within the XML encoding declaration.

        Todo:
            Amend error message, when the todo in iati.core.data.Dataset.xml_str() has been resolved.

        Note:
            There are a number of other errors that may be raised with alternative encoding mismatches. These are not supported since it does not appear likely enough that they will occur and be a large issue in practice.

            This is due to a pair of issues with libxml2 (the underlying library behind lxml):

            1. It only supports a limited number of encodings out-of-the-box.
            2. Different encoding pairs (whether supported or unsupported by libxml2; byte-equivalent-subsets or distinct encodings; and more), will return different error codes in what one would expect to act as equivalent situations.

        """
        xml = xml_needing_encoding.format(encoding_declared)
        xml_encoded = xml.encode(encoding_used)  # Encode the whole string in line with the specified encoding

        with pytest.raises(iati.core.exceptions.ValidationError) as excinfo:
            _ = iati.core.data.Dataset(xml_encoded)

        assert excinfo.value.error_log.contains_error_called('err-encoding-invalid')

    @pytest.mark.parametrize("encoding", ["CP424"])
    def test_instantiation_dataset_from_string_with_unsupported_encoding(self, xml_needing_encoding, encoding):
>>>>>>> 4ff13a97
        """Test that an error is raised when attempting to create a dataset where a string is encoded significantly differently from what is defined within the XML encoding declaration.

        Todo:
            Amend error message, when the todo in iati.core.data.Dataset.xml_str() has been resolved.

        Note:
            There are a number of other errors that may be raised with alternative encoding mismatches. These are not supported since it does not appear likely enough that they will occur and be a large issue in practice.

            This is due to a pair of issues with libxml2 (the underlying library behind lxml):

            1. It only supports a limited number of encodings out-of-the-box.
            2. Different encoding pairs (whether supported or unsupported by libxml2; byte-equivalent-subsets or distinct encodings; and more), will return different error codes in what one would expect to act as equivalent situations.

        """
<<<<<<< HEAD
        xml = xml_needing_encoding.format(encoding_declared)
        xml_encoded = xml.encode(encoding_used)  # Encode the whole string in line with the specified encoding

        with pytest.raises(iati.core.exceptions.ValidationError) as excinfo:
            _ = iati.core.data.Dataset(xml_encoded)

        assert excinfo.value.error_log.contains_error_called('err-encoding-invalid')

    @pytest.mark.parametrize("encoding", ["CP424"])
    def test_instantiation_dataset_from_string_with_unsupported_encoding(self, xml_needing_encoding, encoding):
        """Test that an error is raised when attempting to create a dataset where a string is encoded significantly differently from what is defined within the XML encoding declaration.

        Todo:
            Amend error message, when the todo in iati.core.data.Dataset.xml_str() has been resolved.

        """
=======
>>>>>>> 4ff13a97
        xml = xml_needing_encoding.format(encoding)
        xml_encoded = xml.encode(encoding)  # Encode the whole string in line with the specified encoding

        with pytest.raises(iati.core.exceptions.ValidationError) as excinfo:
            _ = iati.core.data.Dataset(xml_encoded)

        assert excinfo.value.error_log.contains_error_called('err-encoding-unsupported')


class TestDatasetSourceFinding(object):
    """A container for tests relating to finding source context within a Dataset."""

    @pytest.fixture(params=[
        iati.core.tests.utilities.load_as_dataset('valid_not_iati'),
        iati.core.tests.utilities.load_as_dataset('valid_iati')
    ])
    def data(self, request):
        """A Dataset to test."""
        return request.param

    @pytest.fixture
    def split_xml_str(self, data):
        """The XML from the provided Dataset, split by line."""
        return [''] + data.xml_str.split('\n')

    @pytest.fixture
    def num_lines_xml(self, split_xml_str):
        """The number of lines in the XML string."""
        return len(split_xml_str)

    def test_dataset_xml_str_source_at_line_valid_line_number(self, data, split_xml_str):
        """Test obtaining source of a particular line. Line numbers are valid."""
        for idx, line in enumerate(split_xml_str):
            assert data.source_at_line(idx) == line.strip()

    @pytest.mark.parametrize("line_el_pair", [
        {'line': 3, 'el': '//parent'},
        {'line': 4, 'el': '//child'},
        {'line': 5, 'el': '//another-child'},
        {'line': 7, 'el': '//sub-child'}
    ])
    def test_dataset_xml_str_source_at_line_matches_tree(self, line_el_pair):
        """Test obtaining source of a particular line. Line numbers are valid.

        Ensure that the line numbers from which source is being returned are the same ones provided by the `sourceline` attribute from tree elements.
        """
        data = iati.core.tests.utilities.load_as_dataset('valid_not_iati')
        split_xml_str = [''] + data.xml_str.split('\n')
        line_num = line_el_pair['line']
        el_from_tree = data.xml_tree.xpath(line_el_pair['el'])[0]
        str_from_tree = etree.tostring(el_from_tree, pretty_print=True).strip().decode('utf-8').split('\n')[0]

        assert el_from_tree.sourceline == line_num
        assert data.source_at_line(line_num) == str_from_tree
        assert data.source_at_line(line_num) == split_xml_str[line_num].strip()

    def test_dataset_xml_str_source_at_line_invalid_line_number(self, data, num_lines_xml):
        """Test obtaining source of a particular line. Line numbers are not valid."""
        with pytest.raises(ValueError):
            data.source_at_line(-1)

        with pytest.raises(ValueError):
            data.source_at_line(num_lines_xml)

    @pytest.mark.parametrize("invalid_value", iati.core.tests.utilities.generate_test_types(['int'], True))
    def test_dataset_xml_str_source_at_line_invalid_line_type(self, invalid_value, data):
        """Test obtaining source of a particular line. Line numbers are not valid."""
        with pytest.raises(TypeError):
            data.source_at_line(invalid_value)

    def test_dataset_xml_str_source_around_line_valid_line_number(self, data, split_xml_str, num_lines_xml):
        """Test obtaining source around a particular line.

        The line is in the middle of an XML document so that there will be full context both before and after the specified line number.
        Line numbers are valid.
        Uses the default number of surrounding context lines.
        """
        for line_num in range(2, num_lines_xml):
            desired_source = '\n'.join(split_xml_str[line_num - 1:line_num + 2])
            actual_source = data.source_around_line(line_num)

            assert actual_source == desired_source

    def test_dataset_xml_str_source_around_line_valid_line_number_custom_context(self, data, split_xml_str, num_lines_xml):
        """Test obtaining source around a particular line.

        The lines are in the middle of an XML document so that there will be full context both before and after the specified line number.
        Line numbers are valid.
        Uses a custom number of surrounding context lines.
        """
        for context_lines in range(1, math.ceil(num_lines_xml / 2)):
            for line_num in range(context_lines, num_lines_xml - context_lines):
                desired_source = '\n'.join(split_xml_str[max(line_num - context_lines, 1):line_num + context_lines + 1])
                actual_source = data.source_around_line(line_num, context_lines)

                assert actual_source == desired_source

    def test_dataset_xml_str_source_around_line_first_line(self, data, split_xml_str):
        """Test obtaining source around a particular line.

        The line is at the start of an XML document such that there will not be full context before the specified line, but will be afterwards.
        Line numbers are valid.
        Uses the default number of surrounding context lines.
        """
        assert data.source_around_line(0) == '\n'.join(split_xml_str[1:2])

    def test_dataset_xml_str_source_around_line_early_line_custom_context(self, data, split_xml_str, num_lines_xml):
        """Test obtaining source around a particular line.

        The lines are around the start of an XML document such that there will not be full context before the specified line, but will be afterwards.
        Line numbers are valid.
        Uses a custom number of surrounding context lines.
        """
        for context_lines in range(1, math.ceil(num_lines_xml / 2)):
            for line_num in range(0, context_lines):
                desired_source = '\n'.join(split_xml_str[1:line_num + context_lines + 1])
                actual_source = data.source_around_line(line_num, context_lines)

                assert actual_source == desired_source

    def test_dataset_xml_str_source_around_line_last_line(self, data, split_xml_str, num_lines_xml):
        """Test obtaining source around a particular line.

        The line is at the end of an XML document such that there will not be full context after the specified line, but will be before.
        Line numbers are valid.
        Uses the default number of surrounding context lines.
        """
        assert data.source_around_line(num_lines_xml - 1) == '\n'.join(split_xml_str[-2:])

    def test_dataset_xml_str_source_around_line_late_line_custom_context(self, data, split_xml_str, num_lines_xml):
        """Test obtaining source around a particular line.

        The lines are around the end of an XML document such that there will not be full context after the specified line, but will be before.
        Line numbers are valid.
        Uses the default number of surrounding context lines.
        """
        for context_lines in range(1, math.ceil(num_lines_xml / 2)):
            for line_num in range(0, context_lines):
                desired_source = '\n'.join(split_xml_str[-(line_num + context_lines + 1):])
                actual_source = data.source_around_line(num_lines_xml - line_num - 1, context_lines)

                assert actual_source == desired_source

    def test_dataset_xml_str_source_around_line_single_line(self, data, split_xml_str, num_lines_xml):
        """Test obtaining source around a particular line.

        The context is such that only the specified line will be returned.
        """
        for line_num in range(0, num_lines_xml):
            assert data.source_around_line(line_num, 0) == split_xml_str[line_num]
            assert data.source_around_line(line_num, 0).strip() == data.source_at_line(line_num)

    def test_dataset_xml_str_source_around_line_full_file(self, data, num_lines_xml):
        """Test obtaining source around a particular line.

        The context is such that the full file will be returned.
        """
        line_num = int(num_lines_xml / 2)
        context_lines = num_lines_xml

        assert data.source_around_line(line_num, context_lines) == data.xml_str

    def test_dataset_xml_str_source_around_line_negative_context_lines(self, data, num_lines_xml):
        """Test obtaining source around a particular line.

        The number of context lines is negative.
        """
        for line_num in range(0, num_lines_xml):
            with pytest.raises(ValueError):
                data.source_around_line(line_num, -1)

    @pytest.mark.parametrize("invalid_value", iati.core.tests.utilities.generate_test_types(['int'], True))
    def test_dataset_xml_str_source_around_line_invalid_context_lines(self, invalid_value, data, num_lines_xml):
        """Test obtaining source of a particular line.

        The specified number of context lines is not an integer.
        """
        for line_num in range(0, num_lines_xml):
            with pytest.raises(TypeError):
                data.source_around_line(line_num, invalid_value)


class TestDatasetVersionDetection(object):
    """A container for tests relating to detecting the version of a Dataset."""

    @pytest.fixture(params=[
        ('iati-activities', 'iati-activity'),
        ('iati-organisations', 'iati-organisation')
    ])
    def iati_tag_names(self, request):
        """Return the tag names for an activity or organisaion dataset."""
        output = collections.namedtuple('output', 'root_element child_element')
        return output(root_element=request.param[0], child_element=request.param[1])

    @pytest.mark.parametrize("version", iati.core.utilities.versions_for_integer(1))
    def test_detect_version_v1_simple(self, iati_tag_names, version):
        """Check that a version 1 dataset is detected correctly.
        Also checks that version numbers containing whitespace do not affect version detection.
        """
        data = iati.core.Dataset("""
        <{0} version="{2}">
            <{1} version="{2}"></{1}>
            <{1} version="{2}  "></{1}>
            <{1} version="   {2}"></{1}>
            <{1} version="   {2}   "></{1}>
        </{0}>
        """.format(iati_tag_names.root_element, iati_tag_names.child_element, version))
        result = data.version

        assert result == version

    def test_detect_version_explicit_parent_mismatch_explicit_child(self, iati_tag_names):
        data = iati.core.Dataset("""
        <{0} version="1.02">
            <{1} version="1.02"></{1}>
            <{1} version="1.03"></{1}>
        </{0}>
        """.format(iati_tag_names.root_element, iati_tag_names.child_element))
        result = data.version

        assert result is None

    def test_detect_version_implicit_parent_matches_implicit_child(self, iati_tag_names):
        data = iati.core.Dataset("""
        <{0}>
            <{1}></{1}>
            <{1}></{1}>
        </{0}>
        """.format(iati_tag_names.root_element, iati_tag_names.child_element))
        result = data.version

        assert result == '1.01'

    def test_detect_version_explicit_parent_matches_implicit_child(self, iati_tag_names):
        data = iati.core.Dataset("""
        <{0} version='1.01'>
            <{1}></{1}>
            <{1}></{1}>
        </{0}>
        """.format(iati_tag_names.root_element, iati_tag_names.child_element))
        result = data.version

        assert result == '1.01'

    def test_detect_version_implicit_parent_matches_explicit_and_implicit_child(self, iati_tag_names):
        data = iati.core.Dataset("""
        <{0}>
            <{1} version='1.01'></{1}>
            <{1}></{1}>
        </{0}>
        """.format(iati_tag_names.root_element, iati_tag_names.child_element))
        result = data.version

        assert result == '1.01'

    def test_detect_version_explicit_parent_mismatch_implicit_child(self, iati_tag_names):
        data = iati.core.Dataset("""
        <{0} version='1.02'>
            <{1}></{1}>
            <{1}></{1}>
        </{0}>
        """.format(iati_tag_names.root_element, iati_tag_names.child_element))
        result = data.version

        assert result is None

    def test_detect_version_imlicit_parent_mismatch_explicit_child(self, iati_tag_names):
        data = iati.core.Dataset("""
        <{0}>
            <{1} version="1.02"></{1}>
            <{1}></{1}>
        </{0}>
        """.format(iati_tag_names.root_element, iati_tag_names.child_element))
        result = data.version

        assert result is None

    @pytest.mark.parametrize("version", iati.core.utilities.versions_for_integer(2))
    def test_detect_version_v2_simple(self, iati_tag_names, version):
        """Check that a version 2 dataset is detected correctly."""
        data = iati.core.Dataset("""
        <{0} version="{2}">
            <{1}></{1}>
            <{1}></{1}>
        </{0}>
        """.format(iati_tag_names.root_element, iati_tag_names.child_element, version))
        result = data.version

        assert result == version

    def test_cannot_assign_to_version_property(self):
        """Check that it is not possible to assign to the `version` property."""
        data = iati.core.resources.load_as_dataset(iati.core.resources.get_test_data_path('valid_iati'))

        with pytest.raises(AttributeError) as excinfo:
            data.version = 'test'

        assert "can't set attribute" in str(excinfo.value)<|MERGE_RESOLUTION|>--- conflicted
+++ resolved
@@ -33,11 +33,7 @@
     def test_dataset_empty_string(self):
         """Test Dataset creation with a valid XML string that is not IATI data."""
         with pytest.raises(ValueError):
-<<<<<<< HEAD
             _ = iati.core.Dataset('')
-=======
-            data = iati.core.Dataset('')
->>>>>>> 4ff13a97
 
     def test_dataset_valid_xml_string(self):
         """Test Dataset creation with a valid XML string that is not IATI data."""
@@ -111,11 +107,7 @@
         data = dataset_initialised
 
         with pytest.raises(iati.core.exceptions.ValidationError) as excinfo:
-<<<<<<< HEAD
             data.xml_str = xml_str
-=======
-            data.xml_str = iati.core.tests.utilities.load_as_string('invalid')
->>>>>>> 4ff13a97
 
         excinfo.value.error_log.contains_error_called('err-not-xml-empty-document')
 
@@ -240,8 +232,6 @@
         ("UTF-16", "EUC-JP")
     ])
     def test_instantiation_dataset_from_string_with_encoding_mismatch(self, xml_needing_encoding, encoding_declared, encoding_used):
-<<<<<<< HEAD
-=======
         """Test that an error is raised when attempting to create a dataset where a string is encoded significantly differently from what is defined within the XML encoding declaration.
 
         Todo:
@@ -256,32 +246,6 @@
             2. Different encoding pairs (whether supported or unsupported by libxml2; byte-equivalent-subsets or distinct encodings; and more), will return different error codes in what one would expect to act as equivalent situations.
 
         """
-        xml = xml_needing_encoding.format(encoding_declared)
-        xml_encoded = xml.encode(encoding_used)  # Encode the whole string in line with the specified encoding
-
-        with pytest.raises(iati.core.exceptions.ValidationError) as excinfo:
-            _ = iati.core.data.Dataset(xml_encoded)
-
-        assert excinfo.value.error_log.contains_error_called('err-encoding-invalid')
-
-    @pytest.mark.parametrize("encoding", ["CP424"])
-    def test_instantiation_dataset_from_string_with_unsupported_encoding(self, xml_needing_encoding, encoding):
->>>>>>> 4ff13a97
-        """Test that an error is raised when attempting to create a dataset where a string is encoded significantly differently from what is defined within the XML encoding declaration.
-
-        Todo:
-            Amend error message, when the todo in iati.core.data.Dataset.xml_str() has been resolved.
-
-        Note:
-            There are a number of other errors that may be raised with alternative encoding mismatches. These are not supported since it does not appear likely enough that they will occur and be a large issue in practice.
-
-            This is due to a pair of issues with libxml2 (the underlying library behind lxml):
-
-            1. It only supports a limited number of encodings out-of-the-box.
-            2. Different encoding pairs (whether supported or unsupported by libxml2; byte-equivalent-subsets or distinct encodings; and more), will return different error codes in what one would expect to act as equivalent situations.
-
-        """
-<<<<<<< HEAD
         xml = xml_needing_encoding.format(encoding_declared)
         xml_encoded = xml.encode(encoding_used)  # Encode the whole string in line with the specified encoding
 
@@ -298,8 +262,6 @@
             Amend error message, when the todo in iati.core.data.Dataset.xml_str() has been resolved.
 
         """
-=======
->>>>>>> 4ff13a97
         xml = xml_needing_encoding.format(encoding)
         xml_encoded = xml.encode(encoding)  # Encode the whole string in line with the specified encoding
 
