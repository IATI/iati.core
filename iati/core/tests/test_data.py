--- conflicted
+++ resolved
@@ -150,12 +150,7 @@
         data = dataset_initialised
         with pytest.raises(TypeError) as excinfo:
             data.xml_tree = invalid_value
-<<<<<<< HEAD
-        except TypeError:
-            assert True
-        else:  # pragma: no cover
-            # a TypeError should be raised when creating without a tree
-            assert False
+        assert 'If setting a dataset with the xml_property, an ElementTree should be provided, not a' in str(excinfo.value)
 
     def test_instantiation_dataset_from_string(self):
         """Test that a dataset instantiated directly from a string (rather than a file) correctly creates an iati.core.data.Dataset and the input data is contained within the object."""
@@ -223,8 +218,4 @@
         with pytest.raises(ValueError) as excinfo:
             dataset = iati.core.data.Dataset(xml_encoded)
 
-        assert str(excinfo.value) == 'The string provided to create a Dataset from is not valid XML.'
-=======
-
-        assert 'If setting a dataset with the xml_property, an ElementTree should be provided, not a' in str(excinfo.value)
->>>>>>> 5108c73c
+        assert str(excinfo.value) == 'The string provided to create a Dataset from is not valid XML.'