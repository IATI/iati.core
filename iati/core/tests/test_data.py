--- conflicted
+++ resolved
@@ -49,17 +49,10 @@
 
     def test_dataset_invalid_xml_string(self):
         """Test Dataset creation with a string that is not valid XML."""
-<<<<<<< HEAD
         with pytest.raises(iati.core.exceptions.ValidationError) as excinfo:
-            iati.core.Dataset(iati.core.tests.utilities.XML_STR_INVALID)
+            iati.core.Dataset(iati.core.tests.utilities.load_as_string('invalid'))
 
         assert excinfo.value.error_log.contains_error_called('err-not-xml-empty-document')
-=======
-        with pytest.raises(ValueError) as excinfo:
-            iati.core.Dataset(iati.core.tests.utilities.load_as_string('invalid'))
-
-        assert str(excinfo.value) == 'The string provided to create a Dataset from is not valid XML.'
->>>>>>> 57f317b3
 
     @pytest.mark.parametrize("not_xml", iati.core.tests.utilities.generate_test_types(['str'], True))
     def test_dataset_number_not_xml(self, not_xml):
@@ -102,17 +95,10 @@
         """Test assignment to the xml_str property with an invalid XML string."""
         data = dataset_initialised
 
-<<<<<<< HEAD
         with pytest.raises(iati.core.exceptions.ValidationError) as excinfo:
-            data.xml_str = iati.core.tests.utilities.XML_STR_INVALID
+            data.xml_str = iati.core.tests.utilities.load_as_string('invalid')
 
         excinfo.value.error_log.contains_error_called('err-not-xml-empty-document')
-=======
-        with pytest.raises(ValueError) as excinfo:
-            data.xml_str = iati.core.tests.utilities.load_as_string('invalid')
-
-        assert str(excinfo.value) == 'The string provided to create a Dataset from is not valid XML.'
->>>>>>> 57f317b3
 
     def test_dataset_xml_str_assignment_tree(self, dataset_initialised):
         """Test assignment to the xml_str property with an ElementTree."""
