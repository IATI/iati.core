--- conflicted
+++ resolved
@@ -56,15 +56,8 @@
 
     def test_dataset_invalid_xml_string(self):
         """Test Dataset creation with a string that is not valid XML."""
-<<<<<<< HEAD
         with pytest.raises(iati.core.exceptions.ValidationError) as excinfo:
             iati.core.Dataset(iati.core.tests.utilities.load_as_string('invalid'))
-=======
-        xml_str = iati.core.tests.utilities.load_as_string('invalid')
-
-        with pytest.raises(ValueError) as excinfo:
-            iati.core.Dataset(xml_str)
->>>>>>> 787c4a10
 
         assert excinfo.value.error_log.contains_error_called('err-not-xml-empty-document')
 
@@ -111,13 +104,8 @@
         xml_str = iati.core.tests.utilities.load_as_string('invalid')
         data = dataset_initialised
 
-<<<<<<< HEAD
         with pytest.raises(iati.core.exceptions.ValidationError) as excinfo:
             data.xml_str = iati.core.tests.utilities.load_as_string('invalid')
-=======
-        with pytest.raises(ValueError) as excinfo:
-            data.xml_str = xml_str
->>>>>>> 787c4a10
 
         excinfo.value.error_log.contains_error_called('err-not-xml-empty-document')
 
@@ -226,18 +214,8 @@
             UTF-32 is deliberately omitted as this causes an error: lxml.etree.XMLSyntaxError: Document is empty
 
         """
-<<<<<<< HEAD
         xml = xml_needing_encoding.format(encoding)
         xml_encoded = xml.encode(encoding)  # Encode the whole string in line with the specified encoding
-=======
-        base_xml_str = """<?xml version="1.0" encoding="{}"?>
-        <iati-activities version="xx">
-          <iati-activity>
-             <iati-identifier></iati-identifier>
-         </iati-activity>
-        </iati-activities>""".format(encoding)
-        xml_encoded = base_xml_str.encode(encoding)  # Encode the whole string in line with the specified encoding
->>>>>>> 787c4a10
 
         dataset = iati.core.data.Dataset(xml_encoded)
 
@@ -266,18 +244,8 @@
             2. Different encoding pairs (whether supported or unsupported by libxml2; byte-equivalent-subsets or distinct encodings; and more), will return different error codes in what one would expect to act as equivalent situations.
 
         """
-<<<<<<< HEAD
         xml = xml_needing_encoding.format(encoding_declared)
         xml_encoded = xml.encode(encoding_used)  # Encode the whole string in line with the specified encoding
-=======
-        base_xml_str = """<?xml version="1.0" encoding="{}"?>
-        <iati-activities version="xx">
-          <iati-activity>
-             <iati-identifier></iati-identifier>
-         </iati-activity>
-        </iati-activities>""".format(encoding_declared)
-        xml_encoded = base_xml_str.encode(encoding_used)  # Encode the whole string in line with the specified encoding
->>>>>>> 787c4a10
 
         with pytest.raises(iati.core.exceptions.ValidationError) as excinfo:
             _ = iati.core.data.Dataset(xml_encoded)
