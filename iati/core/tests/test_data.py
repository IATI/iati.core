--- conflicted
+++ resolved
@@ -239,7 +239,6 @@
         xml = xml_needing_encoding.format(encoding_declared)
         xml_encoded = xml.encode(encoding_used)  # Encode the whole string in line with the specified encoding
 
-<<<<<<< HEAD
         with pytest.raises(iati.core.exceptions.ValidationError) as excinfo:
             _ = iati.core.data.Dataset(xml_encoded)
 
@@ -257,9 +256,6 @@
         xml_encoded = xml.encode(encoding)  # Encode the whole string in line with the specified encoding
 
         with pytest.raises(iati.core.exceptions.ValidationError) as excinfo:
-=======
-        with pytest.raises(ValueError) as excinfo:
->>>>>>> 1eceb099
             _ = iati.core.data.Dataset(xml_encoded)
 
         assert excinfo.value.error_log.contains_error_called('err-encoding-unsupported')
