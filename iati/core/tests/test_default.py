"""A module containing tests for the library representation of default values."""
import pytest
import iati.core.codelists
import iati.core.constants
import iati.core.default
import iati.core.schemas
<<<<<<< HEAD
import iati.core.tests.utilities
=======
from iati.core.tests.utilities import codelist_lengths_by_version, standard_version_optional
>>>>>>> 1d4c238d


class TestDefault(object):
    """A container for tests relating to Default data."""

<<<<<<< HEAD
    @pytest.mark.parametrize("invalid_version", iati.core.tests.utilities.generate_test_types(['none'], True))
    @pytest.mark.parametrize("func_to_check", [
        iati.core.default.get_default_version_if_none,
        iati.core.default.codelists,
        iati.core.default.activity_schema,
        iati.core.default.organisation_schema
    ])
    def test_invalid_version(self, invalid_version, func_to_check):
        """Check that an invalid version causes an error when obtaining default data."""
        with pytest.raises(ValueError):
            func_to_check(invalid_version)


class TestDefaultCodelists(object):
    """A container for tests relating to default Codelists."""

    @pytest.fixture
    def codelist_name(self):
        """Return the name of a valid Codelist."""
        return 'Country'

    @pytest.mark.parametrize("invalid_version", iati.core.tests.utilities.generate_test_types(['none'], True))
    def test_invalid_version_single_codelist(self, invalid_version, codelist_name):
        """Check that an invalid version causes an error when obtaining a single default Codelist.

        Note:
            This is a separate test since the function takes a parameter other than the `version`.

        """
        with pytest.raises(ValueError):
            iati.core.default.codelist(codelist_name, invalid_version)

    def test_default_codelist_valid_at_all_versions(self, codelist_name, standard_version_optional):
=======
    def test_default_codelist_valid_at_all_versions(self, standard_version_optional):
>>>>>>> 1d4c238d
        """Check that a named default Codelist may be located.

        Todo:
            Check internal values beyond the codelists being the correct type.
        """
<<<<<<< HEAD
        codelist = iati.core.default.codelist(codelist_name, *standard_version_optional)
=======
        name = 'Country'
        codelist = iati.core.default.codelist(name, *standard_version_optional)
>>>>>>> 1d4c238d

        assert isinstance(codelist, iati.core.Codelist)
        assert codelist.name == codelist_name
        for code in codelist.codes:
            assert isinstance(code, iati.core.Code)

    @pytest.mark.parametrize("version, codelist_name, expected_type", [
        ('1.04', 'AidTypeFlag', iati.core.Codelist),
        ('1.05', 'AidTypeFlag', iati.core.Codelist),
        ('2.01', 'AidTypeFlag', ValueError),
        ('2.02', 'AidTypeFlag', ValueError),
        ('1.04', 'BudgetStatus', ValueError),
        ('1.05', 'BudgetStatus', ValueError),
        ('2.01', 'BudgetStatus', ValueError),
        ('2.02', 'BudgetStatus', iati.core.Codelist)
    ])
    def test_default_codelist_valid_only_at_some_versions(self, codelist_name, version, expected_type):
        """Check that a codelist that is valid at some version/s is not valid in other versions.
<<<<<<< HEAD

        Example:
=======
        For example:
>>>>>>> 1d4c238d
            AidTypeFlag was an embedded codelist in v1.04 and v1.05, but is not valid at any version after this.
            For example, BudgetStatus was added as an embedded codelist in v2.02, so is not valid prior to this.
        """
        try:  # Note pytest.raises() is not used here in order to keep this test flexible for parameterization.
            result = iati.core.default.codelist(codelist_name, version)
        except ValueError as excinfo:
            result = excinfo

        assert isinstance(result, expected_type)

    @pytest.mark.parametrize("name", iati.core.tests.utilities.generate_test_types(['str'], True))
    def test_default_codelist_invalid_at_all_versions(self, name, standard_version_optional):
        """Check that trying to find a default Codelist with an invalid name raises an error."""
        with pytest.raises(ValueError) as excinfo:
            iati.core.default.codelist(name, *standard_version_optional)

        assert 'There is no default Codelist in version' in str(excinfo.value)

<<<<<<< HEAD
    def test_default_codelists_type(self, codelist_lengths_by_version):
=======
    def test_default_codelists_type(self, standard_version_optional):
>>>>>>> 1d4c238d
        """Check that the default Codelists are of the correct type.

        Todo:
            Check internal values beyond the codelists being the correct type.
        """
<<<<<<< HEAD
        codelists = iati.core.default.codelists(codelist_lengths_by_version.version)

        assert isinstance(codelists, dict)
        assert len(codelists.values()) == codelist_lengths_by_version.expected_length
        for codelist in codelists.values():
=======
        codelists = iati.core.default.codelists(*standard_version_optional)

        assert isinstance(codelists, dict)
        for _, codelist in codelists.items():
>>>>>>> 1d4c238d
            assert isinstance(codelist, iati.core.Codelist)

    def test_codelist_mapping_condition(self):
        """Check that the Codelist mapping file is having conditions read.

        Todo:
            Split into multiple tests.
        """
        mapping = iati.core.default.codelist_mapping()

        assert mapping['Sector'][0]['condition'] == "@vocabulary = '1' or not(@vocabulary)"
        assert mapping['Version'][0]['condition'] is None

    def test_codelist_mapping_xpath(self):
        """Check that the Codelist mapping file is being read for both org and activity mappings.

        Todo:
            Split into multiple tests.
        """
        mapping = iati.core.default.codelist_mapping()

<<<<<<< HEAD
        assert mapping['Version'][0]['xpath'] == '//iati-activities/@version'
        assert mapping['InvalidCodelistName'] == list()
        for mapping_list in mapping.values():
            assert isinstance(mapping_list, list)

    def test_default_codelists_length(self, codelist_lengths_by_version):
        """Check that the default Codelists for each version contain the expected number of Codelists."""
        codelists = iati.core.default.codelists(codelist_lengths_by_version.version)

        assert len(codelists) == codelist_lengths_by_version.expected_length


class TestDefaultRulesets(object):
    """A container for tests relating to default Rulesets."""
=======
        version_xpaths = [mapping['Version'][0]['xpath'], mapping['Version'][1]['xpath']]

        assert '//iati-activities/@version' in version_xpaths
        assert '//iati-organisations/@version' in version_xpaths
        assert len(mapping['InvalidCodelistName']) == 0
>>>>>>> 1d4c238d

    def test_default_ruleset(self, standard_version_optional):
        """Check that the default Ruleset is correct.

        Todo:
            Check internal values beyond the Ruleset being the correct type.

        """
        ruleset = iati.core.default.ruleset(*standard_version_optional)

        assert isinstance(ruleset, iati.core.Ruleset)

    def test_default_ruleset_validation_rules_valid(self, schema_ruleset):
        """Check that a fully valid IATI file does not raise any type of error (including rules/rulesets)."""
        data = iati.core.tests.utilities.load_as_dataset('valid_std_ruleset')
        result = iati.validator.full_validation(data, schema_ruleset)

        assert iati.validator.is_xml(data.xml_str)
        assert iati.validator.is_iati_xml(data, schema_ruleset)
        assert not result.contains_errors()

    @pytest.mark.parametrize("rule_error, invalid_dataset_name, info_text", [
        (
            'err-rule-at-least-one-conformance-fail',
            'invalid_std_ruleset_missing_sector_element',
            'At least one of `sector` or `transaction/sector` must be present within each `//iati-activity`.'
        ),
        (
            'err-rule-date-order-conformance-fail',
            'invalid_std_ruleset_bad_date_order',
            '`activity-date[@type=\'1\']/@iso-date` must be chronologically before `activity-date[@type=\'3\']/@iso-date` within each `//iati-activity`.'
        ),
        (
            'err-rule-regex-matches-conformance-fail',
            'invalid_std_ruleset_bad_identifier',
            'Each instance of `reporting-org/@ref` and `iati-identifier` and `participating-org/@ref` and `transaction/provider-org/@ref` and `transaction/receiver-org/@ref` within each `//iati-activity` must match the regular expression `[^\\/\\&\\|\\?]+`.'  # noqa: disable=E501 # pylint: disable=line-too-long
        ),
        (
            'err-rule-sum-conformance-fail',
            'invalid_std_ruleset_does_not_sum_100',
            'Within each `//iati-activity`, the sum of values matched at `recipient-country/@percentage` and `recipient-region/@percentage` must be `100`.'
        )
        # Note the Rules relating to 'dependent', 'no_more_than_one', 'regex_no_matches', 'startswith' and 'unique' are not used in the Standard Ruleset.
    ])
    def test_default_ruleset_validation_rules_invalid(self, schema_ruleset, rule_error, invalid_dataset_name, info_text):
        """Check that the expected rule error is detected when validating files containing invalid data for that rule.

        Note:
            The fixed strings being checked here may be a tad annoying to maintain.
            `test_rule_string_output_general` and `test_rule_string_output_specific` in `test_rulesets.py` do something related for Rules. As such, something more generic may work better in the future.

        Todo:
            Consider whether this test should remove all warnings and assert that there is only the expected warning contained within the test file.

            Check that the expected missing elements appear the the help text for the given element.

        """
        data = iati.core.tests.utilities.load_as_dataset(invalid_dataset_name)
        result = iati.validator.full_validation(data, schema_ruleset)
        errors_for_rule_error = result.get_errors_or_warnings_by_name(rule_error)
        errors_for_ruleset = result.get_errors_or_warnings_by_name('err-ruleset-conformance-fail')

        assert iati.validator.is_xml(data.xml_str)
        assert iati.validator.is_iati_xml(data, schema_ruleset)
        assert not iati.validator.is_valid(data, schema_ruleset)
        assert len(errors_for_rule_error) == 1
        assert len(errors_for_ruleset) == 1
        assert info_text in errors_for_rule_error[0].info


class TestDefaultSchemas(object):
    """A container for tests relating to default Schemas."""

<<<<<<< HEAD
    def test_default_activity_schemas(self, standard_version_optional):
=======
    def test_default_codelists_length(self, codelist_lengths_by_version):
        """Check that the default Codelists for each version contain the expected number of Codelists."""
        codelists = iati.core.default.codelists(codelist_lengths_by_version.version)

        assert len(codelists) == codelist_lengths_by_version.expected_length

    def test_default_activity_schemas(self):
>>>>>>> 1d4c238d
        """Check that the default ActivitySchemas are correct.

        Todo:
            Check internal values beyond the schemas being the correct type.
        """
        schema = iati.core.default.activity_schema(*standard_version_optional)

<<<<<<< HEAD
        assert isinstance(schema, iati.core.ActivitySchema)
=======
        assert isinstance(schemas, dict)
        assert len(schemas) == len(iati.core.constants.STANDARD_VERSIONS)
        for _, schema in schemas.items():
            assert isinstance(schema, iati.core.ActivitySchema)
>>>>>>> 1d4c238d

    def test_default_organisation_schemas(self, standard_version_optional):
        """Check that the default ActivitySchemas are correct.

        Todo:
            Check internal values beyond the schemas being the correct type.
        """
        schema = iati.core.default.organisation_schema(*standard_version_optional)

        assert isinstance(schema, iati.core.OrganisationSchema)

    @pytest.mark.parametrize("population_status", [[], [True]])
    @pytest.mark.parametrize("schema_func", [
        iati.core.default.activity_schema,
        iati.core.default.organisation_schema
    ])
    def test_default_schemas_populated(self, population_status, schema_func, codelist_lengths_by_version):
        """Check that the default Codelists for each version contain the expected number of Codelists."""
        schema = schema_func(codelist_lengths_by_version.version, *population_status)

        assert len(schema.codelists) == codelist_lengths_by_version.expected_length
        assert len(schema.rulesets) == 1

    @pytest.mark.parametrize("schema_func", [
        iati.core.default.activity_schema,
        iati.core.default.organisation_schema
    ])
    def test_default_schemas_unpopulated(self, schema_func, standard_version_mandatory):
        """Check that the default Codelists for each version contain the expected number of Codelists."""
        schema = schema_func(standard_version_mandatory[0], False)

        assert schema.codelists == set()
        assert schema.rulesets == set()


class TestDefaultModifications(object):
    """A container for tests relating to the ability to modify defaults."""

    @pytest.fixture
    def codelist_name(self):
        """Return the name of a Codelist that exists at all versions of the Standard."""
        return 'Country'

    @pytest.fixture
    def codelist(self, codelist_name):
        """Return a default Codelist that is part of the IATI Standard."""
        return iati.core.default.codelist(codelist_name)

    @pytest.fixture
    def codelist_non_default(self):
        """Return a Codelist that is not part of the IATI Standard."""
        return iati.core.Codelist('custom codelist')

    @pytest.fixture
    def new_code(self):
        """Return a Code object that has not been added to a Codelist."""
        return iati.core.Code('new code value', 'new code name')

    def test_default_codelist_modification(self, codelist_name, new_code, standard_version_optional):
        """Check that a default Codelist cannot be modified by adding Codes to returned lists."""
        default_codelist = iati.core.default.codelist(codelist_name, *standard_version_optional)
        base_default_codelist_length = len(default_codelist.codes)

        default_codelist.codes.add(new_code)
        unmodified_codelist = iati.core.default.codelist(codelist_name, *standard_version_optional)

        assert len(default_codelist.codes) == base_default_codelist_length + 1
        assert len(unmodified_codelist.codes) == base_default_codelist_length

    def test_default_codelists_modification(self, codelist_name, new_code, standard_version_optional):
        """Check that default Codelists cannot be modified by adding Codes to returned lists with default parameters."""
        default_codelists = iati.core.default.codelists(*standard_version_optional)
        codelist_of_interest = default_codelists[codelist_name]
        base_default_codelist_length = len(codelist_of_interest.codes)

        codelist_of_interest.codes.add(new_code)
        unmodified_codelists = iati.core.default.codelists(*standard_version_optional)
        unmodified_codelist_of_interest = unmodified_codelists[codelist_name]

        assert len(codelist_of_interest.codes) == base_default_codelist_length + 1
        assert len(unmodified_codelist_of_interest.codes) == base_default_codelist_length

    @pytest.mark.parametrize("default_call", [
        iati.core.default.activity_schema,
        iati.core.default.organisation_schema
    ])
    def test_default_x_schema_modification_unpopulated(self, default_call, codelist, standard_version_mandatory):
        """Check that unpopulated default Schemas cannot be modified.

        Note:
            Implementation is by attempting to add a Codelist to the Schema.

<<<<<<< HEAD
        """
        default_schema = default_call(standard_version_mandatory[0], False)
        base_codelist_count = len(default_schema.codelists)
=======
        assert isinstance(schemas, dict)
        assert len(schemas) == len(iati.core.constants.STANDARD_VERSIONS)
        for _, schema in schemas.items():
            assert isinstance(schema, iati.core.OrganisationSchema)
>>>>>>> 1d4c238d

        default_schema.codelists.add(codelist)
        unmodified_schema = default_call(standard_version_mandatory[0], False)

        assert len(default_schema.codelists) == base_codelist_count + 1
        assert len(unmodified_schema.codelists) == base_codelist_count

    @pytest.mark.parametrize("default_call", [
        iati.core.default.activity_schema,
        iati.core.default.organisation_schema
    ])
    def test_default_x_schema_modification_populated(self, default_call, codelist_non_default, standard_version_mandatory):
        """Check that populated default Schemas cannot be modified.

        Note:
            Implementation is by attempting to add a Codelist to the Schema.

        """
        default_schema = default_call(standard_version_mandatory[0], True)
        base_codelist_count = len(default_schema.codelists)

        default_schema.codelists.add(codelist_non_default)
        unmodified_schema = default_call(standard_version_mandatory[0], True)

        assert len(default_schema.codelists) == base_codelist_count + 1
        assert len(unmodified_schema.codelists) == base_codelist_count<|MERGE_RESOLUTION|>--- conflicted
+++ resolved
@@ -4,17 +4,12 @@
 import iati.core.constants
 import iati.core.default
 import iati.core.schemas
-<<<<<<< HEAD
 import iati.core.tests.utilities
-=======
-from iati.core.tests.utilities import codelist_lengths_by_version, standard_version_optional
->>>>>>> 1d4c238d
 
 
 class TestDefault(object):
     """A container for tests relating to Default data."""
 
-<<<<<<< HEAD
     @pytest.mark.parametrize("invalid_version", iati.core.tests.utilities.generate_test_types(['none'], True))
     @pytest.mark.parametrize("func_to_check", [
         iati.core.default.get_default_version_if_none,
@@ -48,20 +43,12 @@
             iati.core.default.codelist(codelist_name, invalid_version)
 
     def test_default_codelist_valid_at_all_versions(self, codelist_name, standard_version_optional):
-=======
-    def test_default_codelist_valid_at_all_versions(self, standard_version_optional):
->>>>>>> 1d4c238d
         """Check that a named default Codelist may be located.
 
         Todo:
             Check internal values beyond the codelists being the correct type.
         """
-<<<<<<< HEAD
         codelist = iati.core.default.codelist(codelist_name, *standard_version_optional)
-=======
-        name = 'Country'
-        codelist = iati.core.default.codelist(name, *standard_version_optional)
->>>>>>> 1d4c238d
 
         assert isinstance(codelist, iati.core.Codelist)
         assert codelist.name == codelist_name
@@ -80,12 +67,8 @@
     ])
     def test_default_codelist_valid_only_at_some_versions(self, codelist_name, version, expected_type):
         """Check that a codelist that is valid at some version/s is not valid in other versions.
-<<<<<<< HEAD
 
         Example:
-=======
-        For example:
->>>>>>> 1d4c238d
             AidTypeFlag was an embedded codelist in v1.04 and v1.05, but is not valid at any version after this.
             For example, BudgetStatus was added as an embedded codelist in v2.02, so is not valid prior to this.
         """
@@ -104,28 +87,17 @@
 
         assert 'There is no default Codelist in version' in str(excinfo.value)
 
-<<<<<<< HEAD
     def test_default_codelists_type(self, codelist_lengths_by_version):
-=======
-    def test_default_codelists_type(self, standard_version_optional):
->>>>>>> 1d4c238d
         """Check that the default Codelists are of the correct type.
 
         Todo:
             Check internal values beyond the codelists being the correct type.
         """
-<<<<<<< HEAD
         codelists = iati.core.default.codelists(codelist_lengths_by_version.version)
 
         assert isinstance(codelists, dict)
         assert len(codelists.values()) == codelist_lengths_by_version.expected_length
         for codelist in codelists.values():
-=======
-        codelists = iati.core.default.codelists(*standard_version_optional)
-
-        assert isinstance(codelists, dict)
-        for _, codelist in codelists.items():
->>>>>>> 1d4c238d
             assert isinstance(codelist, iati.core.Codelist)
 
     def test_codelist_mapping_condition(self):
@@ -146,12 +118,11 @@
             Split into multiple tests.
         """
         mapping = iati.core.default.codelist_mapping()
-
-<<<<<<< HEAD
-        assert mapping['Version'][0]['xpath'] == '//iati-activities/@version'
-        assert mapping['InvalidCodelistName'] == list()
-        for mapping_list in mapping.values():
-            assert isinstance(mapping_list, list)
+        version_xpaths = [mapping['Version'][0]['xpath'], mapping['Version'][1]['xpath']]
+
+        assert '//iati-activities/@version' in version_xpaths
+        assert '//iati-organisations/@version' in version_xpaths
+        assert len(mapping['InvalidCodelistName']) == 0
 
     def test_default_codelists_length(self, codelist_lengths_by_version):
         """Check that the default Codelists for each version contain the expected number of Codelists."""
@@ -162,13 +133,6 @@
 
 class TestDefaultRulesets(object):
     """A container for tests relating to default Rulesets."""
-=======
-        version_xpaths = [mapping['Version'][0]['xpath'], mapping['Version'][1]['xpath']]
-
-        assert '//iati-activities/@version' in version_xpaths
-        assert '//iati-organisations/@version' in version_xpaths
-        assert len(mapping['InvalidCodelistName']) == 0
->>>>>>> 1d4c238d
 
     def test_default_ruleset(self, standard_version_optional):
         """Check that the default Ruleset is correct.
@@ -242,17 +206,7 @@
 class TestDefaultSchemas(object):
     """A container for tests relating to default Schemas."""
 
-<<<<<<< HEAD
     def test_default_activity_schemas(self, standard_version_optional):
-=======
-    def test_default_codelists_length(self, codelist_lengths_by_version):
-        """Check that the default Codelists for each version contain the expected number of Codelists."""
-        codelists = iati.core.default.codelists(codelist_lengths_by_version.version)
-
-        assert len(codelists) == codelist_lengths_by_version.expected_length
-
-    def test_default_activity_schemas(self):
->>>>>>> 1d4c238d
         """Check that the default ActivitySchemas are correct.
 
         Todo:
@@ -260,14 +214,7 @@
         """
         schema = iati.core.default.activity_schema(*standard_version_optional)
 
-<<<<<<< HEAD
         assert isinstance(schema, iati.core.ActivitySchema)
-=======
-        assert isinstance(schemas, dict)
-        assert len(schemas) == len(iati.core.constants.STANDARD_VERSIONS)
-        for _, schema in schemas.items():
-            assert isinstance(schema, iati.core.ActivitySchema)
->>>>>>> 1d4c238d
 
     def test_default_organisation_schemas(self, standard_version_optional):
         """Check that the default ActivitySchemas are correct.
@@ -360,16 +307,9 @@
         Note:
             Implementation is by attempting to add a Codelist to the Schema.
 
-<<<<<<< HEAD
         """
         default_schema = default_call(standard_version_mandatory[0], False)
         base_codelist_count = len(default_schema.codelists)
-=======
-        assert isinstance(schemas, dict)
-        assert len(schemas) == len(iati.core.constants.STANDARD_VERSIONS)
-        for _, schema in schemas.items():
-            assert isinstance(schema, iati.core.OrganisationSchema)
->>>>>>> 1d4c238d
 
         default_schema.codelists.add(codelist)
         unmodified_schema = default_call(standard_version_mandatory[0], False)
