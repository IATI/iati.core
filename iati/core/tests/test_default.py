"""A module containing tests for the library representation of default values."""
import pytest
import iati.core.codelists
import iati.core.default
import iati.core.schemas


class TestDefault(object):
    """A container for tests relating to Default data."""

    def test_default_codelist_valid(self):
        """Check that a named default Codelist may be located.

        Todo:
            Handle multiple versions.

            Check internal values beyond the codelists being the correct type.
        """
        name = 'Country'
        codelist = iati.core.default.codelist(name)

        assert isinstance(codelist, iati.core.Codelist)
        assert codelist.name == name
        for code in codelist.codes:
            assert isinstance(code, iati.core.Code)

    @pytest.mark.parametrize("name", iati.core.tests.utilities.find_parameter_by_type(['str'], False))
    def test_default_codelist_invalid(self, name):
        """Check that trying to find a default Codelist with an invalid name raises an error."""
        with pytest.raises(ValueError) as excinfo:
            iati.core.default.codelist(name)

        assert 'There is no default Codelist in version' in str(excinfo.value)

    def test_default_codelists(self):
        """Check that the default Codelists are correct.

        Todo:
            Handle multiple versions.

            Check internal values beyond the codelists being the correct type.
        """
        codelists = iati.core.default.codelists()

        assert isinstance(codelists, dict)
        assert len(codelists) == 62
        for _, codelist in codelists.items():
            assert isinstance(codelist, iati.core.Codelist)

<<<<<<< HEAD
    def test_codelist_mapping_condition(self):
        """Check that the Codelist mapping file is being read correctly.

        Todo:
            Split into multiple tests.
        """
        mapping = iati.core.default.codelist_mapping()

        assert mapping['Sector'][0]['condition'] == "@vocabulary = '1' or not(@vocabulary)"
        assert mapping['Version'][0]['condition'] is None

    def test_codelist_mapping_xpath(self):
        """Check that the Codelist mapping file is being read correctly.

        Todo:
            Split into multiple tests.
        """
        mapping = iati.core.default.codelist_mapping()

        assert mapping['Version'][0]['xpath'] == '//iati-activities/@version'
        assert len(mapping['InvalidCodelistName']) == 0
=======
    def test_default_ruleset(self):
        """Check that the default Ruleset is correct.

        Todo:
            Handle multiple versions.

            Check internal values beyond the Ruleset being the correct type.
        """
        ruleset = iati.core.default.ruleset()

        assert isinstance(ruleset, iati.core.rulesets.Ruleset)
>>>>>>> e728224e

    def test_default_schemas(self):
        """Check that the default Schemas are correct.

        Todo:
            Check internal values beyond the schemas being the correct type.

            Check for the correct number of Schemas.
        """
        schemas = iati.core.default.schemas()

        assert isinstance(schemas, dict)
        assert len(schemas) == 1
        for _, schema in schemas.items():
            assert isinstance(schema, iati.core.Schema)<|MERGE_RESOLUTION|>--- conflicted
+++ resolved
@@ -47,7 +47,6 @@
         for _, codelist in codelists.items():
             assert isinstance(codelist, iati.core.Codelist)
 
-<<<<<<< HEAD
     def test_codelist_mapping_condition(self):
         """Check that the Codelist mapping file is being read correctly.
 
@@ -69,7 +68,7 @@
 
         assert mapping['Version'][0]['xpath'] == '//iati-activities/@version'
         assert len(mapping['InvalidCodelistName']) == 0
-=======
+
     def test_default_ruleset(self):
         """Check that the default Ruleset is correct.
 
@@ -81,7 +80,6 @@
         ruleset = iati.core.default.ruleset()
 
         assert isinstance(ruleset, iati.core.rulesets.Ruleset)
->>>>>>> e728224e
 
     def test_default_schemas(self):
         """Check that the default Schemas are correct.
