"""A module to provide a copy of all the default data within the IATI SSOT.

This includes Codelists, Schemas and Rulesets at various versions of the Standard.

Todo:
    Handle multiple versions of the Standard rather than limiting to the latest.
    Implement more than Codelists.
"""
<<<<<<< HEAD
from collections import defaultdict
from copy import deepcopy
import json
=======
>>>>>>> eb2e6470
import os
from collections import defaultdict
from copy import deepcopy
import iati.core.codelists
import iati.core.constants
import iati.core.resources


def get_default_version_if_none(version):
    """Return the default version number if the input version is None. Otherwise returns the input version as is.

    Args:
        version (str / None): The version to test against.

    Raises:
        ValueError: When a specified version is not a valid version of the IATI Standard.

    Returns:
        str: The default version if the input version is None. Otherwise returns the input version.

    """
    if version is None:
        return iati.core.constants.STANDARD_VERSION_LATEST
    elif version not in iati.core.constants.STANDARD_VERSIONS:
        raise ValueError("Version {0} is not a valid version of the IATI Standard.".format(version))
    return version


_CODELISTS = defaultdict(dict)
"""A cache of loaded Codelists.

This removes the need to repeatedly load a Codelist from disk each time it is accessed.

The dictionary is structured as:

{
    "version_number_a": {
        "codelist_name_1": iati.core.Codelist(codelist_1),
        "codelist_name_2": iati.core.Codelist(codelist_2)
        [...]
    },
    "version_number_b": {
        [...]
    },
    [...]
}

Warning:
    Modifying values directly obtained from this cache can potentially cause unexpected behavior. As such, it is highly recommended to perform a `deepcopy()` on any accessed Codelist before it is modified in any way.

"""


def codelist(name, version=None):
    """Locate the default Codelist with the specified name for the specified version of the Standard.

    Args:
        name (str): The name of the Codelist to locate.
        version (str): The version of the Standard to return the Codelists for. Defaults to None. This means that the latest version of the Codelist is returned.

    Raises:
        ValueError: When a specified name is not a valid Codelist.
        ValueError: When a specified version is not a valid version of the IATI Standard.

    Returns:
        iati.core.Codelist: A Codelist with the specified name.

    Warning:
        A name may not be sufficient to act as a UID.

        Further exploration needs to be undertaken in how to handle multiple versions of the Standard.

    Todo:
        Better distinguish the types of ValueError.

        Better distinguish TypeErrors from KeyErrors - sometimes the latter is raised when the former should have been.

    """
    try:
        codelist_found = _codelists(version, True)[name]
        return deepcopy(codelist_found)
    except (KeyError, TypeError):
        msg = "There is no default Codelist in version {0} of the Standard with the name {1}.".format(version, name)
        iati.core.utilities.log_warning(msg)
        raise ValueError(msg)


def _codelists(version=None, use_cache=False):
    """Locate the default Codelists for the specified version of the Standard.

    Args:
        version (str): The version of the Standard to return the Codelists for. Defaults to None. This means that the latest version of the Codelist is returned.
        use_cache (bool): Whether the cache should be used rather than loading the Codelists from disk again. If used, a `deepcopy()` should be performed on any returned Codelist before it is modified.

    Raises:
        ValueError: When a specified version is not a valid version of the IATI Standard.

    Returns:
        dict: A dictionary containing all the Codelists at the specified version of the Standard. All Non-Embedded Codelists are included. Keys are Codelist names. Values are iati.core.Codelist() instances.

    Warning:
        Setting `use_cache` to `True` is dangerous since it does not return a deep copy of the Codelists. This means that modification of a returned Codelist will modify the Codelist everywhere.
        A `deepcopy()` should be performed on any returned value before it is modified.

    Note:
        This is a private function so as to prevent the (dangerous) `use_cache` parameter being part of the public API.

    """
    version = get_default_version_if_none(version)

    paths = iati.core.resources.get_all_codelist_paths(version)

    for path in paths:
        _, filename = os.path.split(path)
        name = filename[:-len(iati.core.resources.FILE_CODELIST_EXTENSION)]  # Get the name of the codelist, without the '.xml' file extension
        if (name not in _CODELISTS[version].keys()) or not use_cache:
            xml_str = iati.core.resources.load_as_string(path)
            codelist_found = iati.core.Codelist(name, xml=xml_str)
            _CODELISTS[version][name] = codelist_found

    return _CODELISTS[version]


<<<<<<< HEAD
def codelist_mapping(version=None):
    """Define the mapping process which states where in a Dataset you should find values on a given Codelist.

    version (str): The version of the Standard to return the data files for. Defaults to None. This means that the mapping file is returned for the latest version of the Standard.

    Returns:
        dict of dict: A dictionary containing mapping information. Keys in the first dictionary are Codelist names. Keys in the second dictionary are `xpath` and `condition`. The condition is `None` if there is no condition.

    Todo:
        Test this.
        Stop filtering out filters for org files.

    """
    path = iati.core.resources.get_codelist_mapping_path()
    mapping_tree = iati.core.resources.load_as_tree(path)
    mappings = defaultdict(list)

    for mapping in mapping_tree.getroot().xpath('//mapping'):
        codelist_name = mapping.find('codelist').attrib['ref']
        codelist_location = mapping.find('path').text
        if 'organisation' in codelist_location:
            continue
        try:
            condition = mapping.find('condition').text
        except AttributeError:  # there is no condition
            condition = None

        mappings[codelist_name].append({
            'xpath': codelist_location,
            'condition': condition
        })

    return mappings


def ruleset(version=None):
    """Locate the default Ruleset for the specified version of the Standard.

    Args:
        version (str): The version of the Standard to return the Ruleset for. Defaults to None. This means that the latest version of the Ruleset is returned.

    Returns:
        iati.core.ruleset.Ruleset: The default Ruleset for the specified version of the Standard.
=======
def codelists(version=None):
    """Locate the default Codelists for the specified version of the Standard.

    Args:
        version (str): The version of the Standard to return the Codelists for. Defaults to None. This means that the latest version of the Codelist is returned.
>>>>>>> eb2e6470

    Raises:
        ValueError: When a specified version is not a valid version of the IATI Standard.

<<<<<<< HEAD
    Todo:
        Actually handle versions, including errors.

    """
    name = 'standard_ruleset'

    path = iati.core.resources.get_ruleset_path(name, version)
    ruleset_str = iati.core.resources.load_as_string(path)

    return iati.core.Ruleset(ruleset_str)



def ruleset_schema(version=None):
    """Return the specified Ruleset schema."""
    name = 'ruleset_schema'

    path = iati.core.resources.get_ruleset_path(name, version)
    schema_str = iati.core.resources.load_as_string(path)
    schema = json.loads(schema_str)
    return schema


_SCHEMAS = {}
=======
    Returns:
        dict: A dictionary containing all the Codelists at the specified version of the Standard. All Non-Embedded Codelists are included. Keys are Codelist names. Values are iati.core.Codelist() instances.

    """
    return _codelists(version)


_SCHEMAS = defaultdict(lambda : defaultdict(dict))
>>>>>>> eb2e6470
"""A cache of loaded Schemas.

This removes the need to repeatedly load a Schema from disk each time it is accessed.

{
    "version_number_a": {
        "populated": {
            "iati-activities": iati.core.ActivitySchema
            "iati-organisations": iati.core.OrganisationSchema
        },
        "unpopulated": {
            "iati-activities": iati.core.ActivitySchema
            "iati-organisations": iati.core.OrganisationSchema
        },
    },
    "version_number_b": {
        [...]
    },
    [...]
}

Warning:
    Modifying values directly obtained from this cache can potentially cause unexpected behavior. As such, it is highly recommended to perform a `deepcopy()` on any accessed Schema before it is modified in any way.

"""


def _populate_schema(schema, version=None):
    """Populate a Schema with all its extras.

    The extras include Codelists and Rulesets.

    Args:
        schema (iati.core.Schema): The Schema to populate.
        version (str): The version of the Standard to return the Schema for. Defaults to None. This means that the latest version of the Standard is assumed.

    Returns:
        iati.core.Schema: The provided Schema, populated with additional information.

    Warning:
        Does not create a copy of the provided Schema, instead adding to it directly.

    Todo:
        Populate the Schema with Rulesets.

    """
    version = get_default_version_if_none(version)

    codelists_to_add = codelists(version)
    for codelist in codelists_to_add.values():
        schema.codelists.add(codelist)

    return schema


def _schema(path_func, schema_class, version=None, populate=True, use_cache=False):
    """Return the default Schema of the specified type for the specified version of the Standard.

    Args:
        path_func (func): A function to return the paths at which the relevant Schema can be found.
        schema_class (type): A class definition for the Schema of interest.
        version (str): The version of the Standard to return the Schema for. Defaults to None. This means that the latest version of the Schema is returned.
        populate (bool): Whether the Schema should be populated with auxilliary information such as Codelists and Rulesets.
        use_cache (bool): Whether the cache should be used rather than loading the Schema from disk again. If used, a `deepcopy()` should be performed on any returned Schema before it is modified.

    Raises:
        ValueError: When a specified version is not a valid version of the IATI Standard.

    Returns:
        iati.core.Schema: An instantiated IATI Schema for the specified version.

    """
    population_key = 'populated' if populate else 'unpopulated'

    version = get_default_version_if_none(version)

    schema_paths = path_func(version)

    if (schema_class.ROOT_ELEMENT_NAME not in _SCHEMAS[version][population_key].keys()) or not use_cache:
        schema = schema_class(schema_paths[0])
        if populate:
            schema = _populate_schema(schema, version)
        _SCHEMAS[version][population_key][schema_class.ROOT_ELEMENT_NAME] = schema

    return _SCHEMAS[version][population_key][schema_class.ROOT_ELEMENT_NAME]


def activity_schema(version=None, populate=True):
    """Return the default ActivitySchema objects for the specified version of the Standard.

    Args:
        version (str): The version of the Standard to return the Schema for. Defaults to None. This means that the latest version of the Schema is returned.
        populate (bool): Whether the Schema should be populated with auxilliary information such as Codelists and Rulesets.

    Raises:
        ValueError: When a specified version is not a valid version of the IATI Standard.

    Returns:
        iati.core.ActivitySchema: An instantiated IATI Schema for the specified version.

    """
    return _schema(iati.core.resources.get_all_activity_schema_paths, iati.core.ActivitySchema, version, populate)


def organisation_schema(version=None, populate=True):
    """Return the default OrganisationSchema objects for the specified version of the Standard.

    Args:
        version (str): The version of the Standard to return the Schema for. Defaults to None. This means that the latest version of the Schema is returned.
        populate (bool): Whether the Schema should be populated with auxilliary information such as Codelists and Rulesets.

    Raises:
        ValueError: When a specified version is not a valid version of the IATI Standard.

    Returns:
        iati.core.OrganisationSchema: An instantiated IATI Schema for the specified version.

    """
    return _schema(iati.core.resources.get_all_org_schema_paths, iati.core.OrganisationSchema, version, populate)<|MERGE_RESOLUTION|>--- conflicted
+++ resolved
@@ -6,12 +6,7 @@
     Handle multiple versions of the Standard rather than limiting to the latest.
     Implement more than Codelists.
 """
-<<<<<<< HEAD
-from collections import defaultdict
-from copy import deepcopy
 import json
-=======
->>>>>>> eb2e6470
 import os
 from collections import defaultdict
 from copy import deepcopy
@@ -135,7 +130,21 @@
     return _CODELISTS[version]
 
 
-<<<<<<< HEAD
+def codelists(version=None):
+    """Locate the default Codelists for the specified version of the Standard.
+
+    Args:
+        version (str): The version of the Standard to return the Codelists for. Defaults to None. This means that the latest version of the Codelist is returned.
+
+    Raises:
+        ValueError: When a specified version is not a valid version of the IATI Standard.
+
+    Returns:
+        dict: A dictionary containing all the Codelists at the specified version of the Standard. All Non-Embedded Codelists are included. Keys are Codelist names. Values are iati.core.Codelist() instances.
+
+    """
+    return _codelists(version)
+
 def codelist_mapping(version=None):
     """Define the mapping process which states where in a Dataset you should find values on a given Codelist.
 
@@ -179,18 +188,10 @@
 
     Returns:
         iati.core.ruleset.Ruleset: The default Ruleset for the specified version of the Standard.
-=======
-def codelists(version=None):
-    """Locate the default Codelists for the specified version of the Standard.
-
-    Args:
-        version (str): The version of the Standard to return the Codelists for. Defaults to None. This means that the latest version of the Codelist is returned.
->>>>>>> eb2e6470
-
-    Raises:
-        ValueError: When a specified version is not a valid version of the IATI Standard.
-
-<<<<<<< HEAD
+
+    Raises:
+        ValueError: When a specified version is not a valid version of the IATI Standard.
+
     Todo:
         Actually handle versions, including errors.
 
@@ -201,7 +202,6 @@
     ruleset_str = iati.core.resources.load_as_string(path)
 
     return iati.core.Ruleset(ruleset_str)
-
 
 
 def ruleset_schema(version=None):
@@ -214,17 +214,7 @@
     return schema
 
 
-_SCHEMAS = {}
-=======
-    Returns:
-        dict: A dictionary containing all the Codelists at the specified version of the Standard. All Non-Embedded Codelists are included. Keys are Codelist names. Values are iati.core.Codelist() instances.
-
-    """
-    return _codelists(version)
-
-
 _SCHEMAS = defaultdict(lambda : defaultdict(dict))
->>>>>>> eb2e6470
 """A cache of loaded Schemas.
 
 This removes the need to repeatedly load a Schema from disk each time it is accessed.
