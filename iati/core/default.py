--- conflicted
+++ resolved
@@ -6,11 +6,7 @@
     Handle multiple versions of the Standard rather than limiting to the latest.
     Implement more than Codelists.
 """
-<<<<<<< HEAD
-from copy import deepcopy
 import json
-=======
->>>>>>> eb2e6470
 import os
 from collections import defaultdict
 from copy import deepcopy
@@ -134,7 +130,19 @@
     return _CODELISTS[version]
 
 
-<<<<<<< HEAD
+def codelists(version=None):
+    """Locate the default Codelists for the specified version of the Standard.
+
+    Args:
+    version (str): The version of the Standard to return the Codelists for. Defaults to None. This means that the latest version of the Codelist is returned.
+
+    Returns:
+    dict: A dictionary containing all the Codelists at the specified version of the Standard. All Non-Embedded Codelists are included. Keys are Codelist names. Values are iati.core.Codelist() instances.
+
+    """
+    return _codelists(version)
+
+
 def ruleset(version=None):
     """Locate the default Ruleset for the specified version of the Standard.
 
@@ -143,20 +151,9 @@
 
     Returns:
         iati.core.ruleset.Ruleset: The default Ruleset for the specified version of the Standard.
-=======
-def codelists(version=None):
-    """Locate the default Codelists for the specified version of the Standard.
-
-    Args:
-        version (str): The version of the Standard to return the Codelists for. Defaults to None. This means that the latest version of the Codelist is returned.
->>>>>>> eb2e6470
-
-    Raises:
-        ValueError: When a specified version is not a valid version of the IATI Standard.
-
-<<<<<<< HEAD
-    Todo:
-        Actually handle versions, including errors.
+
+    Raises:
+        ValueError: When a specified version is not a valid version of the IATI Standard.
 
     """
     path = iati.core.resources.get_ruleset_path(iati.core.resources.FILE_RULESET_STANDARD_NAME, version)
@@ -173,17 +170,7 @@
     return json.loads(schema_str)
 
 
-_SCHEMAS = {}
-=======
-    Returns:
-        dict: A dictionary containing all the Codelists at the specified version of the Standard. All Non-Embedded Codelists are included. Keys are Codelist names. Values are iati.core.Codelist() instances.
-
-    """
-    return _codelists(version)
-
-
 _SCHEMAS = defaultdict(lambda : defaultdict(dict))
->>>>>>> eb2e6470
 """A cache of loaded Schemas.
 
 This removes the need to repeatedly load a Schema from disk each time it is accessed.
