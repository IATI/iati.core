"""A module to provide a copy of all the default data within the IATI SSOT.

This includes Codelists, Schemas and Rulesets at various versions of the Standard.

Todo:
    Handle multiple versions of the Standard rather than limiting to the latest.
    Implement more than Codelists.
"""
<<<<<<< HEAD
=======

>>>>>>> 1d4c238d
import json
import os
from collections import defaultdict
from copy import deepcopy
import iati.core.codelists
import iati.core.constants
import iati.core.resources


def get_default_version_if_none(version):
<<<<<<< HEAD
    """Return the default version number if the input version is None. Otherwise returns the input version as is.
=======
    """Returns the default version number if the input version is None. Otherwise returns the input version as is.
>>>>>>> 1d4c238d

    Args:
        version (str or None): The version to test against.

<<<<<<< HEAD
    Raises:
        ValueError: When a specified version is not a valid version of the IATI Standard.

    Returns:
        str: The default version if the input version is None. Otherwise returns the input version.

    Note:
        The default version of the Standard is deemed to be the latest version.

    """
    if version is None:
        return iati.core.constants.STANDARD_VERSION_LATEST
    elif version not in iati.core.constants.STANDARD_VERSIONS:
        raise ValueError("Version {0} is not a valid version of the IATI Standard.".format(version))
    return version


_CODELISTS = defaultdict(dict)
=======
    Returns:
        str or version: The default version if the input version is None.  Otherwise returns the input version.
    """
    if version is None:
        return iati.core.constants.STANDARD_VERSION_LATEST
    else:
        return version


_CODELISTS = {}
>>>>>>> 1d4c238d
"""A cache of loaded Codelists.

This removes the need to repeatedly load a Codelist from disk each time it is accessed.

The dictionary is structured as:

{
    "version_number_a": {
        "codelist_name_1": iati.core.Codelist(codelist_1),
        "codelist_name_2": iati.core.Codelist(codelist_2)
        [...]
    },
    "version_number_b": {
        [...]
    },
    [...]
}

Warning:
    Modifying values directly obtained from this cache can potentially cause unexpected behavior. As such, it is highly recommended to perform a `deepcopy()` on any accessed Codelist before it is modified in any way.

"""


def codelist(name, version=None):
    """Return the default Codelist with the specified name for the specified version of the Standard.

    Args:
        name (str): The name of the Codelist to return.
        version (str): The version of the Standard to return the Codelists for. Defaults to None. This means that the latest version of the specified Codelist is returned.

    Raises:
        ValueError: When a specified name is not a Codelist at the specified version of the Standard.
        ValueError: When a specified version is not a valid version of the Standard.

    Returns:
        iati.core.Codelist: A Codelist with the specified name from the specified version of the Standard. It is populated with all the Codes on the Codelist.

    Warning:
        A name may not be sufficient to act as a UID.

        Further exploration needs to be undertaken in how to handle multiple versions of the Standard.

    Todo:
        Better distinguish the types of ValueError.

        Better distinguish TypeErrors from KeyErrors - sometimes the latter is raised when the former should have been.

    """
    try:
        codelist_found = _codelists(version, True)[name]
        return deepcopy(codelist_found)
    except (KeyError, TypeError):
        msg = "There is no default Codelist in version {0} of the Standard with the name {1}.".format(version, name)
        iati.core.utilities.log_warning(msg)
        raise ValueError(msg)


def _codelists(version=None, use_cache=False):
    """Locate the default Codelists for the specified version of the Standard.

    Args:
        version (str): The version of the Standard to return the Codelists for. Defaults to None. This means that the latest version of the Codelists are returned.
        use_cache (bool): Whether the cache should be used rather than loading the Codelists from disk again. If used, a `deepcopy()` should be performed on any returned Codelist before it is modified.

    Raises:
        ValueError: When a specified version is not a valid version of the IATI Standard.

    Returns:
        dict: A dictionary containing all the Codelists at the specified version of the Standard. All Non-Embedded Codelists are included. Keys are Codelist names. Values are iati.core.Codelist() instances.

    Warning:
        Setting `use_cache` to `True` is dangerous since it does not return a deep copy of the Codelists. This means that modification of a returned Codelist will modify the Codelist everywhere.
        A `deepcopy()` should be performed on any returned value before it is modified.

    Note:
        This is a private function so as to prevent the (dangerous) `use_cache` parameter being part of the public API.

    """
    version = get_default_version_if_none(version)

    paths = iati.core.resources.get_all_codelist_paths(version)

    for path in paths:
        _, filename = os.path.split(path)
        name = filename[:-len(iati.core.resources.FILE_CODELIST_EXTENSION)]  # Get the name of the codelist, without the '.xml' file extension
<<<<<<< HEAD
        if (name not in _CODELISTS[version].keys()) or not use_cache:
            xml_str = iati.core.resources.load_as_string(path)
            codelist_found = iati.core.Codelist(name, xml=xml_str)
            _CODELISTS[version][name] = codelist_found

    return _CODELISTS[version]


def codelists(version=None):
    """Return the default Codelists for the specified version of the Standard.

    Args:
        version (str): The version of the Standard to return the Codelists for. Defaults to None. This means that the latest version of the Codelists are returned.

    Returns:
        dict: A dictionary containing all the Codelists at the specified version of the Standard. All Non-Embedded Codelists are included. Keys are Codelist names. Values are iati.core.Codelist() instances, populated with the relevant Codes.

    """
    return _codelists(version)
=======
        codelists_by_version = _CODELISTS.get(version, {})
        if (name not in codelists_by_version.keys()) or not use_cache:
            xml_str = iati.core.resources.load_as_string(path)
            codelist_found = iati.core.Codelist(name, xml=xml_str)
            codelists_by_version[name] = codelist_found
            _CODELISTS[version] = codelists_by_version

    return _CODELISTS[version]
>>>>>>> 1d4c238d


def codelist_mapping(version=None):
    """Define the mapping process which states where in a Dataset you should find values on a given Codelist.

    version (str): The version of the Standard to return the mapping file for. Defaults to None. This means that the mapping file is returned for the latest version of the Standard.

    Returns:
        dict of dict: A dictionary containing mapping information. Keys in the first dictionary are Codelist names. Keys in the second dictionary are `xpath` and `condition`. The condition is `None` if there is no condition.

<<<<<<< HEAD
    Todo:
        Test this.
        Stop filtering out filters for org files.
        Utilise the `version` parameter.

=======
>>>>>>> 1d4c238d
    """
    path = iati.core.resources.get_codelist_mapping_path()
    mapping_tree = iati.core.resources.load_as_tree(path)
    mappings = defaultdict(list)

    for mapping in mapping_tree.getroot().xpath('//mapping'):
        codelist_name = mapping.find('codelist').attrib['ref']
        codelist_location = mapping.find('path').text

        try:
            condition = mapping.find('condition').text
        except AttributeError:  # there is no condition
            condition = None

        mappings[codelist_name].append({
            'xpath': codelist_location,
            'condition': condition
        })

    return mappings


def ruleset(version=None):
    """Return the Standard Ruleset for the specified version of the Standard.

    Args:
        version (str): The version of the Standard to return the Ruleset for. Defaults to None. This means that the latest Standard Ruleset is returned.

    Returns:
        iati.core.Ruleset: The default Ruleset for the specified version of the Standard.

    Raises:
        ValueError: When a specified version is not a valid version of the IATI Standard.

    """
    path = iati.core.resources.get_ruleset_path(iati.core.resources.FILE_RULESET_STANDARD_NAME, version)
    ruleset_str = iati.core.resources.load_as_string(path)

    return iati.core.Ruleset(ruleset_str)


def ruleset_schema(version=None):
    """Return the Ruleset schema for the specified version of the Standard.

    Args:
        version (str): The version of the Standard to return the Ruleset for. Defaults to None. This means that the latest Ruleset schema is returned.

    Returns:
        json: A JSON representation of the Ruleset schema for the specified version of the Standard.

    Raises:
        ValueError: When a specified version is not a valid version of the IATI Standard.

    """
    path = iati.core.resources.get_ruleset_path(iati.core.resources.FILE_RULESET_SCHEMA_NAME, version)
    schema_str = iati.core.resources.load_as_string(path)

    return json.loads(schema_str)


_SCHEMAS = defaultdict(lambda: defaultdict(dict))
"""A cache of loaded Schemas.

This removes the need to repeatedly load a Schema from disk each time it is accessed.

{
    "version_number_a": {
        "populated": {
            "iati-activities": iati.core.ActivitySchema
            "iati-organisations": iati.core.OrganisationSchema
        },
        "unpopulated": {
            "iati-activities": iati.core.ActivitySchema
            "iati-organisations": iati.core.OrganisationSchema
        },
    },
    "version_number_b": {
        [...]
    },
    [...]
}

Warning:
    Modifying values directly obtained from this cache can potentially cause unexpected behavior. As such, it is highly recommended to perform a `deepcopy()` on any accessed Schema before it is modified in any way.

"""


def _populate_schema(schema, version=None):
    """Populate a Schema with all its extras.

    The extras include Codelists and Rulesets.

    Args:
        schema (iati.core.Schema): The Schema to populate.
        version (str): The version of the Standard to return the Schema for. Defaults to None. This means that the latest version of the Standard is assumed.

    Returns:
        iati.core.Schema: The provided Schema, populated with additional information.

    Warning:
        Does not create a copy of the provided Schema, instead adding to it directly.

    """
    version = get_default_version_if_none(version)

    codelists_to_add = codelists(version)
    for codelist_to_add in codelists_to_add.values():
        schema.codelists.add(codelist_to_add)

    schema.rulesets.add(ruleset(version))

    return schema


def _schema(path_func, schema_class, version=None, populate=True, use_cache=False):
    """Return the default Schema of the specified type for the specified version of the Standard.

    Args:
        path_func (func): A function to return the paths at which the relevant Schema can be found.
        schema_class (type): A class definition for the Schema of interest.
        version (str): The version of the Standard to return the Schema for. Defaults to None. This means that the latest version of the Schema is returned.
        populate (bool): Whether the Schema should be populated with auxilliary information such as Codelists and Rulesets.
        use_cache (bool): Whether the cache should be used rather than loading the Schema from disk again. If used, a `deepcopy()` should be performed on any returned Schema before it is modified.

    Raises:
        ValueError: When a specified version is not a valid version of the IATI Standard.

    Returns:
        iati.core.Schema: An instantiated IATI Schema for the specified version.

    """
    population_key = 'populated' if populate else 'unpopulated'

    version = get_default_version_if_none(version)

    schema_paths = path_func(version)

    if (schema_class.ROOT_ELEMENT_NAME not in _SCHEMAS[version][population_key].keys()) or not use_cache:
        schema = schema_class(schema_paths[0])
        if populate:
            schema = _populate_schema(schema, version)
        _SCHEMAS[version][population_key][schema_class.ROOT_ELEMENT_NAME] = schema

    return _SCHEMAS[version][population_key][schema_class.ROOT_ELEMENT_NAME]


def activity_schema(version=None, populate=True):
    """Return the default Activity Schema for the specified version of the Standard.

    Args:
        version (str): The version of the Standard to return the Schema for. Defaults to None. This means that the latest version of the Schema is returned.
        populate (bool): Whether the Schema should be populated with auxilliary information such as Codelists and Rulesets.

    Raises:
        ValueError: When a specified version is not a valid version of the IATI Standard.

<<<<<<< HEAD
    Returns:
        iati.core.ActivitySchema: An instantiated IATI Schema for the specified version of the Standard.

=======
>>>>>>> 1d4c238d
    """
    return _schema(iati.core.resources.get_all_activity_schema_paths, iati.core.ActivitySchema, version, populate)


def organisation_schema(version=None, populate=True):
    """Return the default Organisation Schema for the specified version of the Standard.

    Args:
        version (str): The version of the Standard to return the Schema for. Defaults to None. This means that the latest version of the Schema is returned.
        populate (bool): Whether the Schema should be populated with auxilliary information such as Codelists and Rulesets.

    Raises:
        ValueError: When a specified version is not a valid version of the IATI Standard.

<<<<<<< HEAD
    Returns:
        iati.core.OrganisationSchema: An instantiated IATI Schema for the specified version of the Standard.
=======
    """
    version = get_default_version_if_none(version)
>>>>>>> 1d4c238d

    """
    return _schema(iati.core.resources.get_all_organisation_schema_paths, iati.core.OrganisationSchema, version, populate)<|MERGE_RESOLUTION|>--- conflicted
+++ resolved
@@ -6,10 +6,7 @@
     Handle multiple versions of the Standard rather than limiting to the latest.
     Implement more than Codelists.
 """
-<<<<<<< HEAD
-=======
-
->>>>>>> 1d4c238d
+
 import json
 import os
 from collections import defaultdict
@@ -20,16 +17,11 @@
 
 
 def get_default_version_if_none(version):
-<<<<<<< HEAD
     """Return the default version number if the input version is None. Otherwise returns the input version as is.
-=======
-    """Returns the default version number if the input version is None. Otherwise returns the input version as is.
->>>>>>> 1d4c238d
 
     Args:
         version (str or None): The version to test against.
 
-<<<<<<< HEAD
     Raises:
         ValueError: When a specified version is not a valid version of the IATI Standard.
 
@@ -48,18 +40,6 @@
 
 
 _CODELISTS = defaultdict(dict)
-=======
-    Returns:
-        str or version: The default version if the input version is None.  Otherwise returns the input version.
-    """
-    if version is None:
-        return iati.core.constants.STANDARD_VERSION_LATEST
-    else:
-        return version
-
-
-_CODELISTS = {}
->>>>>>> 1d4c238d
 """A cache of loaded Codelists.
 
 This removes the need to repeatedly load a Codelist from disk each time it is accessed.
@@ -146,7 +126,6 @@
     for path in paths:
         _, filename = os.path.split(path)
         name = filename[:-len(iati.core.resources.FILE_CODELIST_EXTENSION)]  # Get the name of the codelist, without the '.xml' file extension
-<<<<<<< HEAD
         if (name not in _CODELISTS[version].keys()) or not use_cache:
             xml_str = iati.core.resources.load_as_string(path)
             codelist_found = iati.core.Codelist(name, xml=xml_str)
@@ -166,16 +145,6 @@
 
     """
     return _codelists(version)
-=======
-        codelists_by_version = _CODELISTS.get(version, {})
-        if (name not in codelists_by_version.keys()) or not use_cache:
-            xml_str = iati.core.resources.load_as_string(path)
-            codelist_found = iati.core.Codelist(name, xml=xml_str)
-            codelists_by_version[name] = codelist_found
-            _CODELISTS[version] = codelists_by_version
-
-    return _CODELISTS[version]
->>>>>>> 1d4c238d
 
 
 def codelist_mapping(version=None):
@@ -186,14 +155,6 @@
     Returns:
         dict of dict: A dictionary containing mapping information. Keys in the first dictionary are Codelist names. Keys in the second dictionary are `xpath` and `condition`. The condition is `None` if there is no condition.
 
-<<<<<<< HEAD
-    Todo:
-        Test this.
-        Stop filtering out filters for org files.
-        Utilise the `version` parameter.
-
-=======
->>>>>>> 1d4c238d
     """
     path = iati.core.resources.get_codelist_mapping_path()
     mapping_tree = iati.core.resources.load_as_tree(path)
@@ -351,12 +312,9 @@
     Raises:
         ValueError: When a specified version is not a valid version of the IATI Standard.
 
-<<<<<<< HEAD
     Returns:
         iati.core.ActivitySchema: An instantiated IATI Schema for the specified version of the Standard.
 
-=======
->>>>>>> 1d4c238d
     """
     return _schema(iati.core.resources.get_all_activity_schema_paths, iati.core.ActivitySchema, version, populate)
 
@@ -371,13 +329,8 @@
     Raises:
         ValueError: When a specified version is not a valid version of the IATI Standard.
 
-<<<<<<< HEAD
     Returns:
         iati.core.OrganisationSchema: An instantiated IATI Schema for the specified version of the Standard.
-=======
-    """
-    version = get_default_version_if_none(version)
->>>>>>> 1d4c238d
 
     """
     return _schema(iati.core.resources.get_all_organisation_schema_paths, iati.core.OrganisationSchema, version, populate)