"""A module containing validation functionality."""

import sys
from lxml import etree
import yaml
import iati.default
import iati.resources


class ValidationError(object):
    """A base class to encapsulate information about Validation Errors."""

    # pylint: disable=too-many-instance-attributes
    def __init__(self, err_name, calling_locals=None):
        """Create a new ValidationError.

        Args:
            err_name (str): The name of the error to use as a base.
            calling_locals (dict): The dictionary of local variables from the calling scope. Obtained by calling `locals()`. Default is an empty dictionary.

        Raises:
            ValueError: If there is no base error with the provided name.

        Todo:
            Split message formatting into a child class and raise an error when variables are missing.

            Determine what defaults for attributes should be when the appropriate values are not available.

        """
        # have to set here to ensure each ValidationError has its own dictionary
        if calling_locals is None:
            calling_locals = dict()

        try:
            err_detail = get_error_codes()[err_name]
        except (KeyError, TypeError):
            raise ValueError('{err_name} is not a known type of ValidationError.'.format(**locals()))

        # set general attributes for this type of error
        self.name = err_name
        self.actual_value = None

        for key, val in err_detail.items():
            setattr(self, key, val)

        self.status = 'error' if err_name.split('-')[0] == 'err' else 'warning'

        # format error messages with context-specific info
        try:
            self.help = self.help.format(**calling_locals)
            self.info = self.info.format(**calling_locals)
        except KeyError:  # as missing_var_err:
            # raise NameError('The calling scope must contain a `{missing_var_err.args[0]}` variable for providing information for the error message.'.format(**locals()))
            pass

        # set general attributes for this type of error that require context from the calling scope
        try:
            self.line_number = calling_locals['line_number']
            self.context = calling_locals['dataset'].source_around_line(self.line_number)
        except KeyError:
            pass
        try:
            self.column_number = calling_locals['column_number']
        except KeyError:
            pass
        try:
            self.err = calling_locals['err']
            self.lxml_err_code = calling_locals['err'].type_name
        except (AttributeError, KeyError):
            pass


class ValidationErrorLog(object):
    """A container to keep track of a set of ValidationErrors.

    This acts as an iterable that ValidationErrors can be looped over.

    ValidationErrors may be added to the log.

    Warning:
        It is highly likely that the methods available on a `ValidationErrorLog` will change name. At present the mix of errors, warnings and the combination of the two is confusing. This needs rectifying.

    Todo:
        Make the mix of errors, warnings and both returned by functions clearer, while not being hugely long-winded (`errors_and_warnings`-esque).

    """

    def __init__(self):
        """Initialise the error log."""
        self._values = []

    def __iter__(self):
        """Return an iterator."""
        return iter(self._values)

    def __len__(self):
        """Return the number of items in the ErrorLog."""
        return len(self._values)

    def __getitem__(self, key):
        """Return an item with the specified key."""
        return self._values[key]

    def __eq__(self, other):
        """Test equality with another object."""
        if len(self._values) != len(other):
            return False

        for val in self._values:
            if val not in other:
                return False

        return True

    def add(self, value):
        """Add a single ValidationError to the Error Log.

        Args:
            value (iati.validator.ValidationError): The ValidationError to add to the Error Log.

        Raises:
            TypeError: When attempting to set an item that is not a ValidationError.

        """
        if not isinstance(value, iati.validator.ValidationError):
            raise TypeError('Only ValidationErrors may be added to a ValidationErrorLog.')

        self._values.append(value)

    def contains_error_called(self, err_name):
        """Check the log for an error or warning with the specified name.

        Args:
            err_name (str): The name of the error to look for.

        Returns:
            bool: Whether there is an error or warning with the specified name within the log.

        """
        errors_with_name = self.get_errors_or_warnings_by_name(err_name)

        return len(errors_with_name) > 0

    def contains_error_of_type(self, err_type):
        """Check the log for an error or warning with the specified base exception type.

        Args:
            err_type (type): The type of the error to look for.

        Returns:
            bool: Whether there is an error or warning with the specified type within the log.

        """
        errors_with_type = self.get_errors_or_warning_by_type(err_type)

        return len(errors_with_type) > 0

    def contains_errors(self):
        """Determine whether there are errors contained within the ErrorLog.

        Note:
            The error log may contain warnings, or may be empty.

        Returns:
            bool: Whether there are errors within this error log.

        """
        errors = self.get_errors()

        return len(errors) > 0

    def contains_warnings(self):
        """Determine whether there are warnings contained within the ErrorLog.

        Note:
            The error log may contain errors, or may be empty.

        Returns:
            bool: Whether there are warnings within this error log.

        """
        warnings = self.get_warnings()

        return len(warnings) > 0

    def extend(self, values):
        """Extend the ErrorLog with ValidationErrors from an iterable.

        Args:
            values (iterable): An iterable containing ValidationErrors.

        Note:
            All ValidationErrors within the iterable shall be added. Any other contents shall not, and will fail to be added silently.

        Raises:
            TypeError: When values is not an iterable.

        """
        for value in values:
            try:
                self.add(value)
            except TypeError:
                pass

    def get_errors(self):
        """Return a list of errors contained.

        Returns:
            list(ValidationError): A list of all errors (but not warnings) that are present within the log.

        Todo:
            Add explicit tests.

        """
        return [err for err in self if err.status == 'error']

    def get_errors_or_warnings_by_category(self, err_category):
        """Return a list of errors or warnings of the specified category.

        Args:
            err_category (str): The category of the error to look for.

        Returns:
            list(ValidationError): A list of errors and warnings of the specified category that are present within the log.

        Todo:
            Add explicit tests.

        """
        return [err for err in self._values if err.category == err_category]

    def get_errors_or_warnings_by_name(self, err_name):
        """Return a list of errors or warnings with the specified name.

        Args:
            err_name (str): The name of the error to look for.

        Returns:
            list(ValidationError): A list of errors and warnings with the specified name that are present within the log.

        Todo:
            Add explicit tests.

        """
        return [err for err in self._values if err.name == err_name]

    def get_errors_or_warning_by_type(self, err_type):
        """Return a list of errors or warnings of the specified type.

        Args:
            err_type (type): The type of the error to look for.

        Returns:
            list(ValidationError): A list of errors and warnings of the specified type that are present within the log.

        Todo:
            Add explicit tests.

        """
        return [err for err in self._values if err.base_exception == err_type]

    def get_warnings(self):
        """Return a list of warnings contained.

        Returns:
            list(ValidationError): A list of all warnings (but not errors) that are present within the log.

        Todo:
            Add explicit tests.

        """
        return [err for err in self if err.status == 'warning']


def _extract_codes_from_attrib(dataset, parent_el_xpath, attr_name, condition=None):
    """Extract codes for checking from a Dataset. The codes are being extracted from attributes.

    Args:
        dataset (iati.data.Dataset): The Dataset to check Codelist values within.
        parent_el_xpath (str): An XPath to locate the element(s) with the attribute of interest.
        attr_name (str): The name of the attribute to extract a code from.
        condition (str): An optional XPath expression to limit the scope of what is extracted.

    Returns:
        list of tuple: A tuple in the format: `(str, int)` - The `str` is a matching code from within the Dataset; The `int` is the sourceline at which the parent element is located.

    """
    if condition is None:
        parent_el_xpath = parent_el_xpath + '[@' + attr_name + ']'
    else:
        parent_el_xpath = parent_el_xpath + '[' + condition + ' and @' + attr_name + ']'

    # some nasty string manipulation to make the `//@xml:lang` mapping work
    while not parent_el_xpath.startswith('//'):
        parent_el_xpath = '/' + parent_el_xpath
    if parent_el_xpath.startswith('//['):
        parent_el_xpath = '//*[' + parent_el_xpath[3:]
    # provide a secondary cludge to deal with the 'xml' namespace
    if attr_name == 'xml:lang':
        attr_name = '{http://www.w3.org/XML/1998/namespace}lang'

    parents_to_check = dataset.xml_tree.xpath(parent_el_xpath)

    located_codes = list()
    for parent in parents_to_check:
        located_codes.append((parent.attrib[attr_name], parent.sourceline))

    return located_codes


def _extract_codes_from_element_text(dataset, parent_el_xpath, condition=None):  # pylint: disable=invalid-name
    """Extract codes for checking from a Dataset. The codes are being extracted from element text.

    Args:
        dataset (iati.data.Dataset): The Dataset to check Codelist values within.
        parent_el_xpath (str): An XPath to locate the element(s) with the attribute of interest.
        condition (str): An optional XPath expression to limit the scope of what is extracted.

    Returns:
        list of tuple: A tuple in the format: `(str, int)` - The `str` is a matching code from within the Dataset; The `int` is the sourceline at which the parent element is located.

    """
    # include the condition
    if condition:
        parent_el_xpath = parent_el_xpath + '[' + condition + ']'

    parents_to_check = dataset.xml_tree.xpath(parent_el_xpath)

    located_codes = list()
    for parent in parents_to_check:
        located_codes.append((parent.text, parent.sourceline))

    return located_codes


def _extract_codes(dataset, parent_el_xpath, last_xpath_section, condition=None):
    """Extract codes for checking from a Dataset.

    Args:
        dataset (iati.data.Dataset): The Dataset to check Codelist values within.
        parent_el_xpath (str): An XPath to locate the element(s) with the code of interest.
        last_xpath_section (str): The last section of the XPath, detailing how to find the code on the identified element(s).
        condition (str): An optional XPath expression to limit the scope of what is extracted.

    list of tuple: A tuple in the format: `(str, int)` - The `str` is a matching code from within the Dataset; The `int` is the sourceline at which the parent element is located.

    Raises:
        ValueError: When a path in a mapping is not looking for an attribute value or element text.

    """
    if last_xpath_section.startswith('@'):
        attr_name = last_xpath_section[1:]
        return _extract_codes_from_attrib(dataset, parent_el_xpath, attr_name, condition)
    elif last_xpath_section == 'text()':
        return _extract_codes_from_element_text(dataset, parent_el_xpath, condition)
    else:
        raise ValueError('mapping path does not locate attribute value or element text')


def _check_codes(dataset, codelist):
    """Determine whether a given Dataset has values from the specified Codelist where expected.

    Args:
        dataset (iati.data.Dataset): The Dataset to check Codelist values within.
        codelist (iati.codelists.Codelist): The Codelist to check values from.

    Returns:
        iati.validator.ValidationErrorLog: A log of the errors that occurred.

<<<<<<< HEAD
    Todo:
        Stop this being fixed to 2.02.

    """
    error_log = ValidationErrorLog()

    # clunky workaround due to pre-#230 behavior of `iati.Dataset().version`
    if dataset.version in iati.constants.STANDARD_VERSIONS:
        mappings = iati.default.codelist_mapping(dataset.version)
    else:
        # rather than attempting general checks, ensure version number errors occur
        codelist = iati.default.codelist('Version', '2.02')
        mappings = iati.default.codelist_mapping('2.02')
=======
    Raises:
        ValueError: When a path in a mapping is looking for a type of information that is not supported.

    """
    error_log = ValidationErrorLog()
    mappings = iati.default.codelist_mapping()
    err_name_prefix = 'err' if codelist.complete else 'warn'
>>>>>>> d39c1209

    for mapping in mappings[codelist.name]:
        parent_el_xpath, last_xpath_section = mapping['xpath'].rsplit('/', 1)

        located_codes = _extract_codes(dataset, parent_el_xpath, last_xpath_section, mapping['condition'])

        for (code, line_number) in located_codes:  # `line_number` used via `locals()` # pylint: disable=unused-variable
            if code not in codelist.codes:
                if last_xpath_section.startswith('@'):
                    attr_name = last_xpath_section[1:]  # used via `locals()`  # pylint: disable=unused-variable
                    error = ValidationError(err_name_prefix + '-code-not-on-codelist', locals())
                else:
                    _, el_name = parent_el_xpath.rsplit('/', 1)  # used via `locals()` # pylint: disable=unused-variable
                    error = ValidationError(err_name_prefix + '-code-not-on-codelist-element-text', locals())

                error.actual_value = code

                error_log.add(error)

    return error_log


def _check_codelist_values(dataset, schema):
    """Check whether a given Dataset has values from Codelists that have been added to a Schema where expected.

    Args:
        dataset (iati.data.Dataset): The Dataset to check Codelist values within.
        schema (iati.schemas.Schema): The Schema to locate Codelists within.

    Returns:
        iati.validator.ValidationErrorLog: A log of the errors that occurred.

    """
    error_log = ValidationErrorLog()

    for codelist in schema.codelists:
        error_log.extend(_check_codes(dataset, codelist))

    return error_log


def _check_is_iati_xml(dataset, schema):
    """Check whether a given Dataset contains valid IATI XML.

    Args:
        dataset (iati.data.Dataset): The Dataset to check validity of.
        schema (iati.schemas.Schema): The Schema to validate the Dataset against.

    Returns:
        iati.validator.ValidationErrorLog: A log of the errors that occurred.

    Raises:
        iati.exceptions.SchemaError: An error occurred in the parsing of the Schema.

    Todo:
        Create test against a bad Schema.

    """
    error_log = ValidationErrorLog()

    try:
        validator = schema.validator()
    except iati.exceptions.SchemaError as err:
        raise err

    try:
        validator.assertValid(dataset.xml_tree)
    except etree.DocumentInvalid as doc_invalid:
        for log_entry in doc_invalid.error_log:  # pylint: disable=no-member
            error = _create_error_for_lxml_log_entry(log_entry)
            error_log.add(error)

    return error_log


def _check_is_xml(maybe_xml):
    """Check whether a given parameter is valid XML.

    Args:
        maybe_xml (str): An string that may or may not contain valid XML.

    Returns:
        iati.validator.ValidationErrorLog: A log of the errors that occurred.

    Todo:
        Consider how a Dataset may be passed when creating errors so that context can be obtained.

    """
    error_log = ValidationErrorLog()

    if isinstance(maybe_xml, iati.data.Dataset):
        maybe_xml = maybe_xml.xml_str

    try:
        parser = etree.XMLParser()
        _ = etree.fromstring(maybe_xml.strip(), parser)
    except etree.XMLSyntaxError:
        for log_entry in parser.error_log:
            error = _create_error_for_lxml_log_entry(log_entry)
            error_log.add(error)
    except (AttributeError, TypeError, ValueError):
        problem_var_type = type(maybe_xml)  # used via `locals()` # pylint: disable=unused-variable
        error = ValidationError('err-not-xml-not-string', locals())
        error_log.add(error)

    # the parser does not cause any errors when given an empty string, so this needs handling separately
    if error_log == ValidationErrorLog() and maybe_xml.strip() == '':
        err_name = 'err-not-xml-empty-document'
        err = 'A file or string containing no data is not XML.'  # used via `locals()` # pylint: disable=unused-variable
        error = ValidationError(err_name, locals())
        error_log.add(error)

    return error_log


def _check_rules(dataset, ruleset):
    """Determine whether a given Dataset conforms with a provided Ruleset.

    Args:
        dataset (iati.data.Dataset): The Dataset to check Ruleset conformance with.
        ruleset (iati.code.Ruleset): The Ruleset to check conformance with.

    Returns:
        iati.validator.ValidationErrorLog: A log of the errors that occurred.

    """
    error_log = ValidationErrorLog()
    error_found = False

    for rule in ruleset.rules:
        validation_status = rule.is_valid_for(dataset)
        if validation_status is None:
            # A result of `None` signifies that a rule was skipped.
            error = ValidationError('warn-rule-skipped', locals())
            error_log.add(error)
        elif validation_status is False:
            # A result of `False` signifies that a rule did not pass.
            error = _create_error_for_rule(rule)
            error_log.add(error)
            error_found = True

    if error_found:
        # Add a ruleset error if at least one rule error was found.
        error = ValidationError('err-ruleset-conformance-fail', locals())
        error_log.add(error)

    return error_log


def _check_ruleset_conformance(dataset, schema):
    """Check whether a given Dataset conforms with Rulesets that have been added to a Schema.

    Args:
        dataset (iati.data.Dataset): The Dataset to check Ruleset conformance with.
        schema (iati.schemas.Schema): The Schema to locate Rulesets within.

    Returns:
        iati.validator.ValidationErrorLog: A log of the errors that occurred.

    """
    error_log = ValidationErrorLog()

    for ruleset in schema.rulesets:
        error_log.extend(_check_rules(dataset, ruleset))

    return error_log


def _conforms_with_ruleset(dataset, schema):
    """Determine whether a given Dataset conforms with Rulesets that have been added to a Schema.

    Args:
        dataset (iati.data.Dataset): The Dataset to check Ruleset conformance with.
        schema (iati.schemas.Schema): The Schema to locate Rulesets within.

    Returns:
        bool: A boolean indicating whether the given Dataset conforms with Rulesets attached to the given Schema.

    """
    error_log = _check_ruleset_conformance(dataset, schema)

    return not error_log.contains_errors()


def _correct_codelist_values(dataset, schema):
    """Determine whether a given Dataset has values from Codelists that have been added to a Schema where expected.

    Args:
        dataset (iati.data.Dataset): The Dataset to check Codelist values within.
        schema (iati.schemas.Schema): The Schema to locate Codelists within.

    Returns:
        bool: A boolean indicating whether the given Dataset has values from the specified Codelists where they should be.

    """
    error_log = _check_codelist_values(dataset, schema)

    return not error_log.contains_errors()


def _create_error_for_lxml_log_entry(log_entry):  # pylint: disable=invalid-name
    """Parse a log entry from an lxml error log and convert it to a IATI ValidationError.

    Args:
        log_entry (etree._LogEntry): A log entry from an `etree.XMLSyntaxError` or `etree.DocumentInvalid`.

    Returns:
        ValidationError: An IATI ValidationError that contains the information from the log entry.

    Todo:
        Create a small program to determine the common types of errors so that they can be handled as special cases with detailed help info.

        Determine whether there should be a range of uncategorised errors rather than just 'err-not-xml-uncategorised-xml-syntax-error' eg. IATI error vs. XML error.

    """
    # set the `err` variable so it can be used in error string formatting via locals()
    err = log_entry

    # configure local variables for the creation of the error
    line_number = err.line  # used via `locals()`# pylint: disable=unused-variable
    column_number = err.column  # used via `locals()`# pylint: disable=unused-variable

    # undertake the mapping between error name formats
    lxml_to_iati_error_mapping = {
        'ERR_DOCUMENT_EMPTY': 'err-not-xml-empty-document',
        'ERR_DOCUMENT_END': 'err-not-xml-content-at-end',
        'ERR_INTERNAL_ERROR': 'err-lxml-internal-error',
        'ERR_INVALID_ENCODING': 'err-encoding-invalid',
        'ERR_UNSUPPORTED_ENCODING': 'err-encoding-unsupported',
        'ERR_RESERVED_XML_NAME': 'err-not-xml-xml-text-decl-only-at-doc-start',
        'SCHEMAV_CVC_COMPLEX_TYPE_2_3': 'err-not-iati-xml-non-whitespace-in-element-only',
        'SCHEMAV_CVC_COMPLEX_TYPE_3_2_1': 'err-not-iati-xml-forbidden-attribute',
        'SCHEMAV_CVC_COMPLEX_TYPE_3_2_2': 'err-not-iati-xml-forbidden-attribute',
        'SCHEMAV_CVC_COMPLEX_TYPE_4': 'err-not-iati-xml-missing-attribute',
        'SCHEMAV_CVC_DATATYPE_VALID_1_2_1': 'err-not-iati-xml-incorrect-datatype',
        'SCHEMAV_CVC_ELT_1': 'err-not-iati-xml-root-element-undeclared',
        'SCHEMAV_ELEMENT_CONTENT': 'err-not-iati-xml-missing-required-element'
    }

    try:
        err_name = lxml_to_iati_error_mapping[err.type_name]
    except KeyError:
        err_name = 'err-not-xml-uncategorised-xml-syntax-error'

    error = ValidationError(err_name, locals())

    return error


def _create_error_for_rule(rule):
    """Parse a Rule skip or failure and convert it into an IATI ValidationError.

    Args:
        rule (iati.rulesets.Rule): The Rule which has either skipped or failed.

    Returns:
        ValidationError: An IATI ValidationError that contains information about the Rule that has failed.

    Todo:
        Determine whether there should be a range of uncategorised errors for various ways Ruleset validation may fail, rather than just 'err-rule-uncategorised-conformance-fail'.

    """
    # undertake the mapping between Rule subclass and error name formats
    rule_to_iati_error_mapping = {
        'atleast_one': 'err-rule-at-least-one-conformance-fail',
        'date_order': 'err-rule-date-order-conformance-fail',
        'dependent': 'err-rule-dependent-conformance-fail',
        'no_more_than_one': 'err-rule-no-more-than-one-conformance-fail',
        'regex_matches': 'err-rule-regex-matches-conformance-fail',
        'regex_no_matches': 'err-rule-regex-no-matches-conformance-fail',
        'startswith': 'err-rule-starts-with-conformance-fail',
        'sum': 'err-rule-sum-conformance-fail',
        'unique': 'err-rule-unique-conformance-fail'
    }

    try:
        err_name = rule_to_iati_error_mapping[rule.name]
    except KeyError:
        err_name = 'err-rule-uncategorised-conformance-fail'

    error = ValidationError(err_name, locals())

    return error


def full_validation(dataset, schema):
    """Perform full validation on a Dataset.

    Args:
        dataset (iati.Dataset): The Dataset to check validity of.
        schema (iati.Schema): The Schema to validate the Dataset against.

    Warning:
        Parameters are likely to change in some manner.

    Returns:
        iati.validator.ValidationErrorLog: A log of the errors that occurred.

    Todo:
        Create test against a bad Schema.

    """
    error_log = ValidationErrorLog()

    error_log.extend(_check_is_xml(dataset))
    error_log.extend(_check_codelist_values(dataset, schema))
    error_log.extend(_check_ruleset_conformance(dataset, schema))

    return error_log


def get_error_codes():
    """Return a dictionary of the possible error codes and their information.

    Returns:
        dict: A dictionary of error codes.

    Raises:
        KeyError: When a specified base_exception is not a valid type of exception.

    Todo:
        Raise the correct error for incorrect base_exception values.
        Raise an error when there is a problem with non-base_exception-related errors.

    """
    err_codes_str = iati.resources.load_as_string(iati.resources.get_lib_data_path('validation_err_codes.yaml'))
    err_codes_list_of_dict = yaml.safe_load(err_codes_str)
    # yaml parses the values into a list of dicts, so they need combining into one
    err_codes_dict = {k: v for code in err_codes_list_of_dict for k, v in code.items()}

    # convert name of exception into reference to the relevant class
    for err in err_codes_dict.values():
        # python2/3 have exceptions in different modules, though six and future do not appear to have a standard workaround for this
        try:
            err['base_exception'] = getattr(sys.modules['builtins'], err['base_exception'])
        except KeyError:
            err['base_exception'] = getattr(sys.modules['exceptions'], err['base_exception'])

    return err_codes_dict


def is_iati_xml(dataset, schema):
    """Determine whether a given Dataset's XML is valid against the specified Schema.

    Args:
        dataset (iati.data.Dataset): The Dataset to check validity of.
        schema (iati.schemas.Schema): The Schema to validate the Dataset against.

    Warning:
        Parameters are likely to change in some manner.

    Returns:
        bool: A boolean indicating whether the given Dataset is valid XML against the given Schema.

    Raises:
        iati.exceptions.SchemaError: An error occurred in the parsing of the Schema.

    Todo:
        Create test against a bad Schema.

    """
    return not _check_is_iati_xml(dataset, schema).contains_errors()


def is_valid(dataset, schema):
    """Determine whether a given Dataset is valid against the specified Schema.

    Args:
        dataset (iati.Dataset): The Dataset to check validity of.
        schema (iati.Schema): The Schema to validate the Dataset against.

    Warning:
        Parameters are likely to change in some manner.

    Returns:
        bool: A boolean indicating whether the given Dataset is valid against the given Schema.

    Todo:
        Create test against a bad Schema.

    """
    try:
        iati_xml = is_iati_xml(dataset, schema)
        if not iati_xml:
            return False
    except iati.exceptions.SchemaError:
        return False

    correct_codelist_values = _correct_codelist_values(dataset, schema)
    conforms_with_ruleset = _conforms_with_ruleset(dataset, schema)

    return correct_codelist_values and conforms_with_ruleset


def is_xml(maybe_xml):
    """Determine whether a given parameter is XML.

    Args:
        maybe_xml (str): An string that may or may not be valid XML.

    Returns:
        bool: A boolean indicating whether the given Dataset is valid XML.

    """
    error_log = _check_is_xml(maybe_xml)

    return not error_log.contains_errors()


def validate_is_iati_xml(dataset, schema):
    """Check whether a Dataset contains valid IATI XML.

    Args:
        dataset (iati.Dataset): The Dataset to check validity of.

    Returns:
        iati.validator.ValidationErrorLog: A log of the errors that occurred.

    """
    return _check_is_iati_xml(dataset, schema)


def validate_is_xml(maybe_xml):
    """Check whether a Dataset contains valid XML.

    Args:
        maybe_xml (str): An string that may or may not be valid XML.

    Returns:
        iati.validator.ValidationErrorLog: A log of the errors that occurred.

    """
    return _check_is_xml(maybe_xml)<|MERGE_RESOLUTION|>--- conflicted
+++ resolved
@@ -367,7 +367,9 @@
     Returns:
         iati.validator.ValidationErrorLog: A log of the errors that occurred.
 
-<<<<<<< HEAD
+    Raises:
+        ValueError: When a path in a mapping is looking for a type of information that is not supported.
+
     Todo:
         Stop this being fixed to 2.02.
 
@@ -381,15 +383,8 @@
         # rather than attempting general checks, ensure version number errors occur
         codelist = iati.default.codelist('Version', '2.02')
         mappings = iati.default.codelist_mapping('2.02')
-=======
-    Raises:
-        ValueError: When a path in a mapping is looking for a type of information that is not supported.
-
-    """
-    error_log = ValidationErrorLog()
-    mappings = iati.default.codelist_mapping()
+
     err_name_prefix = 'err' if codelist.complete else 'warn'
->>>>>>> d39c1209
 
     for mapping in mappings[codelist.name]:
         parent_el_xpath, last_xpath_section = mapping['xpath'].rsplit('/', 1)
